--- conflicted
+++ resolved
@@ -1,9 +1,5 @@
 // frontend/src/components/StockAdjustmentForm.js
-<<<<<<< HEAD
 import React, { useState, useEffect, useContext } from 'react';
-=======
-import React, { useState, useEffect } from 'react';
->>>>>>> dd9f7024
 import { useAuth } from '../AuthContext';
 
 const StockAdjustmentReason = {
@@ -18,11 +14,7 @@
 };
 
 const StockAdjustmentForm = ({ inventoryItem, onSuccess, onCancel, API_BASE_URL, parts, organizations }) => {
-<<<<<<< HEAD
     const { token } = useContext(useAuth);
-=======
-    const { token } = useAuth();
->>>>>>> dd9f7024
     const [quantityAdjusted, setQuantityAdjusted] = useState('');
     const [reasonCode, setReasonCode] = useState(StockAdjustmentReason.STOCKTAKE_DISCREPANCY);
     const [notes, setNotes] = useState('');
