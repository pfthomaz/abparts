// frontend/src/App.js

import React, { useState, useEffect, useCallback } from 'react';
import './index.css'; // Import Tailwind CSS base styles
import { useAuth } from './AuthContext'; // Import useAuth hook
import LoginForm from './components/LoginForm'; // Import LoginForm component
import Modal from './components/Modal'; // Import Modal component
import OrganizationForm from './components/OrganizationForm'; // Import OrganizationForm component
import UserForm from './components/UserForm'; // Import UserForm component
import PartForm from './components/PartForm'; // Import PartForm component
import InventoryForm from './components/InventoryForm'; // Import InventoryForm component
import SupplierOrderForm from './components/SupplierOrderForm'; // Import SupplierOrderForm component
import SupplierOrderItemForm from './components/SupplierOrderItemForm'; // Import SupplierOrderItemForm component
import CustomerOrderForm from './components/CustomerOrderForm'; // Import CustomerOrderForm component
import CustomerOrderItemForm from './components/CustomerOrderItemForm'; // Import CustomerOrderItemForm component
import PartUsageForm from './components/PartUsageForm'; // New: Import PartUsageForm component
import MachineForm from './components/MachineForm'; // Import MachineForm component
import StockAdjustmentForm from './components/StockAdjustmentForm'; // New: Import StockAdjustmentForm
import StocktakeWorksheetGenerator from './components/StocktakeWorksheetGenerator'; // New: Import StocktakeWorksheetGenerator

function App() {
    const { token, user, logout, loadingUser } = useAuth();
    
    const [organizations, setOrganizations] = useState([]);
    const [users, setUsers] = useState([]);
    const [parts, setParts] = useState([]);
    const [inventoryItems, setInventoryItems] = useState([]);
    const [supplierOrders, setSupplierOrders] = useState([]);
    const [supplierOrderItems, setSupplierOrderItems] = useState([]);
    const [customerOrders, setCustomerOrders] = useState([]);
    const [customerOrderItems, setCustomerOrderItems] = useState([]);
    const [partUsages, setPartUsages] = useState([]);
    const [machines, setMachines] = useState([]); // State for machines
    
    const [loadingData, setLoadingData] = useState(false);
    const [error, setError] = useState(null);

    // Modal control states
    const [showOrganizationModal, setShowOrganizationModal] = useState(false);
    const [editingOrganization, setEditingOrganization] = useState(null);
    const [showUserModal, setShowUserModal] = useState(false);
    const [editingUser, setEditingUser] = useState(null);
    const [showPartModal, setShowPartModal] = useState(false);
    const [editingPart, setEditingPart] = useState(null);
    const [showInventoryModal, setShowInventoryModal] = useState(false);
    const [editingInventory, setEditingInventory] = useState(null);
    const [showSupplierOrderModal, setShowSupplierOrderModal] = useState(false);
    const [editingSupplierOrder, setEditingSupplierOrder] = useState(null);
    const [showSupplierOrderItemModal, setShowSupplierOrderItemModal] = useState(false);
    const [editingSupplierOrderItem, setEditingSupplierOrderItem] = useState(null);
    const [showCustomerOrderModal, setShowCustomerOrderModal] = useState(false);
    const [editingCustomerOrder, setEditingCustomerOrder] = useState(null);
    const [showCustomerOrderItemModal, setShowCustomerOrderItemModal] = useState(false);
    const [editingCustomerOrderItem, setEditingCustomerOrderItem] = useState(null);
    const [showPartUsageModal, setShowPartUsageModal] = useState(false); // New: for Part Usage Form
    const [editingPartUsage, setEditingPartUsage] = useState(null); // New: for Part Usage editing
    const [showMachineModal, setShowMachineModal] = useState(false); // For Machine Form
    const [editingMachine, setEditingMachine] = useState(null); // For Machine editing
    const [showStockAdjustmentModal, setShowStockAdjustmentModal] = useState(false); // New: for Stock Adjustment Form
    const [selectedInventoryItemForAdjustment, setSelectedInventoryItemForAdjustment] = useState(null); // New: for Stock Adjustment
    const [selectedInventoryOrgFilter, setSelectedInventoryOrgFilter] = useState(''); // New: for inventory org filter
    const [showStocktakeSheetGenerator, setShowStocktakeSheetGenerator] = useState(false); // New: for stocktake worksheet
    const [stocktakeWorksheetData, setStocktakeWorksheetData] = useState([]); // New: to hold worksheet data
    const [loadingStocktakeWorksheet, setLoadingStocktakeWorksheet] = useState(false); // New: loading state for worksheet
    const [countedQuantities, setCountedQuantities] = useState({}); // New: for counted quantities { inventory_id: count }
    const [showStocktakeConfirmation, setShowStocktakeConfirmation] = useState(false); // New: for confirmation step
    const [itemsToAdjust, setItemsToAdjust] = useState([]); // New: items with variance for confirmation

    const API_BASE_URL = process.env.REACT_APP_API_BASE_URL || 'http://localhost:8000';

    // --- Modal Openers ---
    const openEditPartModal = (partToEdit) => {
        setEditingPart(partToEdit);
        setShowPartModal(true);
    };

    const openEditOrganizationModal = (orgToEdit) => {
        setEditingOrganization(orgToEdit);
        setShowOrganizationModal(true);
    };

    const openEditUserModal = (userToEdit) => {
        // Clear password from initialData, it should not be pre-filled
        const { password_hash, ...userWithoutPassword } = userToEdit; // Assuming password_hash is not sent to frontend or is handled
        setEditingUser(userWithoutPassword);
        setShowUserModal(true);
    };

    // Effect to fetch data when token or user changes
    const fetchData = useCallback(async () => {
        if (!token) {
        setOrganizations([]);
        setUsers([]);
        setParts([]);
        setInventoryItems([]);
        setSupplierOrders([]);
        setSupplierOrderItems([]);
        setCustomerOrders([]);
        setCustomerOrderItems([]);
        setPartUsages([]);
        setMachines([]); // Reset machines
        setLoadingData(false);
        return;
        }

        setLoadingData(true);
        setError(null); // Clear previous errors

        try {
        // --- Fetch Organizations ---
        const orgsResponse = await fetch(`${API_BASE_URL}/organizations`);
        if (!orgsResponse.ok) {
            throw new Error(`Failed to fetch organizations: ${orgsResponse.status}`);
        }
        const orgsData = await orgsResponse.json();
        setOrganizations(orgsData);

        // --- Fetch Users ---
        const usersResponse = await fetch(`${API_BASE_URL}/users`, {
            headers: {
            'Authorization': `Bearer ${token}`,
            },
        });
        if (!usersResponse.ok) {
            throw new Error(`Failed to fetch users: ${usersResponse.status}`);
        }
        const usersData = await usersResponse.json();
        setUsers(usersData);

        // --- Fetch Parts ---
        const partsResponse = await fetch(`${API_BASE_URL}/parts`, {
            headers: {
            'Authorization': `Bearer ${token}`,
            },
        });
        if (!partsResponse.ok) {
            throw new Error(`Failed to fetch parts: ${partsResponse.status}`);
        }
        const partsData = await partsResponse.json();
        setParts(partsData);

        // --- Fetch Inventory Items ---
        const inventoryResponse = await fetch(`${API_BASE_URL}/inventory`, {
            headers: {
            'Authorization': `Bearer ${token}`,
            },
        });
        if (!inventoryResponse.ok) {
            throw new Error(`Failed to fetch inventory items: ${inventoryResponse.status}`);
        }
        const inventoryData = await inventoryResponse.json();
        setInventoryItems(inventoryData);

        // --- Fetch Supplier Orders ---
        const supplierOrdersResponse = await fetch(`${API_BASE_URL}/supplier_orders`, {
            headers: {
            'Authorization': `Bearer ${token}`,
            },
        });
        if (!supplierOrdersResponse.ok) {
            throw new Error(`Failed to fetch supplier orders: ${supplierOrdersResponse.status}`);
        }
        const supplierOrdersData = await supplierOrdersResponse.json();
        setSupplierOrders(supplierOrdersData);

        // --- Fetch Supplier Order Items ---
        const supplierOrderItemsResponse = await fetch(`${API_BASE_URL}/supplier_order_items`, {
            headers: {
            'Authorization': `Bearer ${token}`,
            },
        });
        if (!supplierOrderItemsResponse.ok) {
            throw new Error(`Failed to fetch supplier order items: ${supplierOrderItemsResponse.status}`);
        }
        const supplierOrderItemsData = await supplierOrderItemsResponse.json();
        setSupplierOrderItems(supplierOrderItemsData);

        // --- Fetch Customer Orders ---
        const customerOrdersResponse = await fetch(`${API_BASE_URL}/customer_orders`, {
            headers: {
            'Authorization': `Bearer ${token}`,
            },
        });
        if (!customerOrdersResponse.ok) {
            throw new Error(`Failed to fetch customer orders: ${customerOrdersResponse.status}`);
        }
        const customerOrdersData = await customerOrdersResponse.json();
        setCustomerOrders(customerOrdersData);

        // --- Fetch Customer Order Items ---
        const customerOrderItemsResponse = await fetch(`${API_BASE_URL}/customer_order_items`, {
            headers: {
            'Authorization': `Bearer ${token}`,
            },
        });
        if (!customerOrderItemsResponse.ok) {
            throw new Error(`Failed to fetch customer order items: ${customerOrderItemsResponse.status}`);
        }
        const customerOrderItemsData = await customerOrderItemsResponse.json();
        setCustomerOrderItems(customerOrderItemsData);

        // --- Fetch Part Usages ---
        const partUsagesResponse = await fetch(`${API_BASE_URL}/part_usage`, {
            headers: {
            'Authorization': `Bearer ${token}`,
            },
        });
        if (!partUsagesResponse.ok) {
            throw new Error(`Failed to fetch part usages: ${partUsagesResponse.status}`);
        }
        const partUsagesData = await partUsagesResponse.json();
        setPartUsages(partUsagesData);

        // --- Fetch Machines ---
        const machinesResponse = await fetch(`${API_BASE_URL}/machines`, {
            headers: {
                'Authorization': `Bearer ${token}`,
            },
        });
        if (!machinesResponse.ok) {
            throw new Error(`Failed to fetch machines: ${machinesResponse.status}`);
        }
        const machinesData = await machinesResponse.json();
        setMachines(machinesData);


        } catch (err) {
        setError(err.message);
        console.error("Error fetching data:", err);
        } finally {
        setLoadingData(false);
        }
    }, [token, API_BASE_URL]);

    useEffect(() => {
        if (!loadingUser) {
            fetchData();
        }
    }, [token, API_BASE_URL, loadingUser, fetchData]);

    // Handler for creating a new organization
    const handleCreateOrganization = async (orgData) => {
        try {
            const response = await fetch(`${API_BASE_URL}/organizations`, {
                method: 'POST',
                headers: {
                    'Content-Type': 'application/json',
                    'Authorization': `Bearer ${token}`,
                },
                body: JSON.stringify(orgData),
            });

            if (!response.ok) {
                const errorData = await response.json();
                throw new Error(errorData.detail || `HTTP error! status: ${response.status}`);
            }

            await fetchData();
            setShowOrganizationModal(false);
        } catch (err) {
            console.error("Error creating organization:", err);
            throw err;
        }
    };

    // Handler for deleting a part
    const handleDeletePart = async (partId) => {
        if (!window.confirm("Are you sure you want to delete this part? This action cannot be undone.")) {
            return;
        }
        try {
            const response = await fetch(`${API_BASE_URL}/parts/${partId}`, {
                method: 'DELETE',
                headers: {
                    'Authorization': `Bearer ${token}`,
                },
            });

            if (!response.ok && response.status !== 204) { // 204 is also a success for DELETE
                const errorData = await response.json().catch(() => ({ detail: "Failed to delete part and parse error response." }));
                throw new Error(errorData.detail || `HTTP error! status: ${response.status}`);
            }

            await fetchData(); // Refresh data
        } catch (err) {
            console.error("Error deleting part:", err);
            setError(err.message || "Failed to delete part. Please try again."); // Set error for display
        }
    };

    // Handler for creating a new user
    const handleCreateUser = async (userData) => {
        try {
            const response = await fetch(`${API_BASE_URL}/users`, {
                method: 'POST',
                headers: {
                    'Content-Type': 'application/json',
                    'Authorization': `Bearer ${token}`,
                },
                body: JSON.stringify(userData),
            });

            if (!response.ok) {
                const errorData = await response.json();
                throw new Error(errorData.detail || `HTTP error! status: ${response.status}`);
            }

            await fetchData();
            setShowUserModal(false);
        } catch (err) {
            console.error("Error creating user:", err);
            throw err;
        }
    };

    // Handler for creating a new part
    const handleCreatePart = async (partData) => {
        try {
            const response = await fetch(`${API_BASE_URL}/parts`, {
                method: 'POST',
                headers: {
                    'Content-Type': 'application/json',
                    'Authorization': `Bearer ${token}`,
                },
                body: JSON.stringify(partData),
            });

            if (!response.ok) {
                const errorData = await response.json();
                throw new Error(errorData.detail || `HTTP error! status: ${response.status}`);
            }

            await fetchData(); // Refresh data
            setShowPartModal(false); // Close modal
        } catch (err) {
            console.error("Error creating part:", err);
            throw err; // Re-throw to be caught by PartForm
        }
    };

    // Handler for updating an existing part
    const handleUpdatePart = async (partDataFromForm) => {
        if (!editingPart || !editingPart.id) {
            console.error("No part selected for editing or missing ID.");
            throw new Error("No part selected for editing or missing ID.");
        }
        try {
            // The partDataFromForm contains all form fields, including image_urls
            // which PartForm prepares (existing + new uploads).
            const response = await fetch(`${API_BASE_URL}/parts/${editingPart.id}`, {
                method: 'PUT',
                headers: {
                    'Content-Type': 'application/json',
                    'Authorization': `Bearer ${token}`,
                },
                body: JSON.stringify(partDataFromForm), // Send data from the form
            });

            if (!response.ok) {
                const errorData = await response.json();
                throw new Error(errorData.detail || `HTTP error! status: ${response.status}`);
            }

            setShowPartModal(false);
            setEditingPart(null);
            await fetchData(); // Refresh data
        } catch (err) {
            console.error("Error updating part:", err);
            throw err; // Re-throw to be caught by PartForm
        }
    };

    // Handler for updating an existing organization
    const handleUpdateOrganization = async (orgDataFromForm) => {
        if (!editingOrganization || !editingOrganization.id) {
            console.error("No organization selected for editing or missing ID.");
            throw new Error("No organization selected for editing or missing ID.");
        }
        try {
            const response = await fetch(`${API_BASE_URL}/organizations/${editingOrganization.id}`, {
                method: 'PUT',
                headers: {
                    'Content-Type': 'application/json',
                    'Authorization': `Bearer ${token}`,
                },
                body: JSON.stringify(orgDataFromForm),
            });

            if (!response.ok) {
                const errorData = await response.json();
                throw new Error(errorData.detail || `HTTP error! status: ${response.status}`);
            }

            setShowOrganizationModal(false);
            setEditingOrganization(null);
            await fetchData(); // Refresh data
        } catch (err) {
            console.error("Error updating organization:", err);
            throw err; // Re-throw to be caught by OrganizationForm
        }
    };

    // Handler for deleting an organization
    const handleDeleteOrganization = async (orgId) => {
        if (!window.confirm("Are you sure you want to delete this organization? This may also delete associated users, inventory, orders, and other records. This action cannot be undone.")) {
            return;
        }
        try {
            const response = await fetch(`${API_BASE_URL}/organizations/${orgId}`, {
                method: 'DELETE',
                headers: {
                    'Authorization': `Bearer ${token}`,
                },
            });

            if (!response.ok && response.status !== 204) {
                const errorData = await response.json().catch(() => ({ detail: "Failed to delete organization and parse error response." }));
                throw new Error(errorData.detail || `HTTP error! status: ${response.status}`);
            }

            await fetchData(); // Refresh data
        } catch (err) {
            console.error("Error deleting organization:", err);
            setError(err.message || "Failed to delete organization. Please ensure it has no dependent records if the issue persists.");
<<<<<<< HEAD
=======

>>>>>>> 6225c77c
        }
    };

    // Handler for updating an existing user
    const handleUpdateUser = async (userDataFromForm) => {
        if (!editingUser || !editingUser.id) {
            console.error("No user selected for editing or missing ID.");
            throw new Error("No user selected for editing or missing ID.");
        }

        const payload = { ...userDataFromForm };
        // If password field is empty or null, remove it from payload so backend doesn't try to update it
        if (!payload.password) {
            delete payload.password;
        }

        try {
            const response = await fetch(`${API_BASE_URL}/users/${editingUser.id}`, {
                method: 'PUT',
                headers: {
                    'Content-Type': 'application/json',
                    'Authorization': `Bearer ${token}`,
                },
                body: JSON.stringify(payload),
            });

            if (!response.ok) {
                const errorData = await response.json();
                throw new Error(errorData.detail || `HTTP error! status: ${response.status}`);
            }

            setShowUserModal(false);
            setEditingUser(null);
            await fetchData(); // Refresh data, including the current user details if they edited themselves

            // If the logged-in user updated their own details, refresh the user context from useAuth
            if (editingUser.id === user.user_id) {
                // Re-fetch user details to update AuthContext. This assumes useAuth provides a refresh mechanism
                // or that re-fetching /users/me/ or similar would update it.
                // For now, we rely on fetchData() to get all users, and App.js already shows user.name or user.username
                // A more direct refresh of the 'user' object in AuthContext might be needed if it holds more detailed state.
                // The current setup in AuthContext refetches user on token change, not on manual profile update.
                // This might be an area for future improvement in AuthContext.
                // For now, the displayed name in the header should update if `user.name` was changed.
                console.log("User updated their own profile. Consider AuthContext refresh if more than name/username is displayed from it.");
            }

        } catch (err) {
            console.error("Error updating user:", err);
            throw err; // Re-throw to be caught by UserForm
        }
    };

    // Handler for deleting a user
    const handleDeleteUser = async (userId) => {
        if (userId === user.user_id) {
            setError("You cannot delete your own user account.");
            return;
        }
        if (!window.confirm("Are you sure you want to delete this user? This action cannot be undone.")) {
            return;
        }
        try {
            const response = await fetch(`${API_BASE_URL}/users/${userId}`, {
                method: 'DELETE',
                headers: {
                    'Authorization': `Bearer ${token}`,
                },
            });

            if (!response.ok && response.status !== 204) { // 204 is also a success for DELETE
                const errorData = await response.json().catch(() => ({ detail: "Failed to delete user and parse error response." }));
                throw new Error(errorData.detail || `HTTP error! status: ${response.status}`);
            }

            await fetchData(); // Refresh data
        } catch (err) {
            console.error("Error deleting user:", err);
            setError(err.message || "Failed to delete user. Please try again.");
        }
    };

    // Handler for creating a new inventory item
    const handleCreateInventory = async (inventoryData) => {
        try {
            const response = await fetch(`${API_BASE_URL}/inventory`, {
                method: 'POST',
                headers: {
                    'Content-Type': 'application/json',
                    'Authorization': `Bearer ${token}`,
                },
                body: JSON.stringify(inventoryData),
            });

            if (!response.ok) {
                const errorData = await response.json();
                throw new Error(errorData.detail || `HTTP error! status: ${response.status}`);
            }

            await fetchData();
            setShowInventoryModal(false);
        } catch (err) {
            console.error("Error creating inventory item:", err);
            throw err;
        }
    };

    // Handler for creating a new supplier order
    const handleCreateSupplierOrder = async (orderData) => {
        try {
            const response = await fetch(`${API_BASE_URL}/supplier_orders`, {
                method: 'POST',
                headers: {
                    'Content-Type': 'application/json',
                    'Authorization': `Bearer ${token}`,
                },
                body: JSON.stringify(orderData),
            });

            if (!response.ok) {
                const errorData = await response.json();
                throw new Error(errorData.detail || `HTTP error! status: ${response.status}`);
            }

            await fetchData();
            setShowSupplierOrderModal(false);
        } catch (err) {
            console.error("Error creating supplier order:", err);
            throw err;
        }
    };

    // Handler for creating a new supplier order item
    const handleCreateSupplierOrderItem = async (itemData) => {
        try {
            const response = await fetch(`${API_BASE_URL}/supplier_order_items`, {
                method: 'POST',
                headers: {
                    'Content-Type': 'application/json',
                    'Authorization': `Bearer ${token}`,
                },
                body: JSON.stringify(itemData),
            });

            if (!response.ok) {
                const errorData = await response.json();
                throw new Error(errorData.detail || `HTTP error! status: ${response.status}`);
            }

            await fetchData();
            setShowSupplierOrderItemModal(false);
        } catch (err) {
            console.error("Error creating supplier order item:", err);
            throw err;
        }
    };

    // Handler for creating a new customer order
    const handleCreateCustomerOrder = async (orderData) => {
        try {
            const response = await fetch(`${API_BASE_URL}/customer_orders`, {
                method: 'POST',
                headers: {
                    'Content-Type': 'application/json',
                    'Authorization': `Bearer ${token}`,
                },
                body: JSON.stringify(orderData),
            });

            if (!response.ok) {
                const errorData = await response.json();
                throw new Error(errorData.detail || `HTTP error! status: ${response.status}`);
            }

            await fetchData();
            setShowCustomerOrderModal(false);
        } catch (err) {
            console.error("Error creating customer order:", err);
            throw err;
        }
    };

    // Handler for creating a new customer order item
    const handleCreateCustomerOrderItem = async (itemData) => {
        try {
            const response = await fetch(`${API_BASE_URL}/customer_order_items`, {
                method: 'POST',
                headers: {
                    'Content-Type': 'application/json',
                    'Authorization': `Bearer ${token}`,
                },
                body: JSON.stringify(itemData),
            });

            if (!response.ok) {
                const errorData = await response.json();
                throw new Error(errorData.detail || `HTTP error! status: ${response.status}`);
            }

            await fetchData();
            setShowCustomerOrderItemModal(false);
        } catch (err) {
            console.error("Error creating customer order item:", err);
            throw err;
        }
    };

    // New: Handler for creating a new part usage record
    const handleCreatePartUsage = async (usageData) => {
        try {
            const response = await fetch(`${API_BASE_URL}/part_usage`, {
                method: 'POST',
                headers: {
                    'Content-Type': 'application/json',
                    'Authorization': `Bearer ${token}`,
                },
                body: JSON.stringify(usageData),
            });

            if (!response.ok) {
                const errorData = await response.json();
                throw new Error(errorData.detail || `HTTP error! status: ${response.status}`);
            }

            await fetchData();
            setShowPartUsageModal(false);
        } catch (err) {
            console.error("Error creating part usage:", err);
            throw err;
        }
    };

    // Handler for creating a new machine
    const handleCreateMachine = async (machineData) => {
        try {
            const response = await fetch(`${API_BASE_URL}/machines`, {
                method: 'POST',
                headers: {
                    'Content-Type': 'application/json',
                    'Authorization': `Bearer ${token}`,
                },
                body: JSON.stringify(machineData),
            });

            if (!response.ok) {
                const errorData = await response.json();
                throw new Error(errorData.detail || `HTTP error! status: ${response.status}`);
            }

            await fetchData(); // Refresh all data, including machines
            setShowMachineModal(false); // Close the machine modal
        } catch (err) {
            console.error("Error creating machine:", err);
            throw err; // Re-throw to be caught by the form's error handling
        }
    };


    // --- Conditional Rendering based on Authentication State ---
    if (loadingUser) {
    return (
        <div className="flex items-center justify-center min-h-screen bg-gray-100">
        <p className="text-xl text-gray-700">Checking authentication...</p>
        </div>
    );
    }

    if (!token || !user) {
    return <LoginForm />;
    }

    // Helper to find organization name
    const getOrganizationName = (orgId) => {
        const org = organizations.find(o => o.id === orgId);
        return org ? org.name : 'Unknown Organization';
    };

    // Helper to find part name
    const getPartName = (partId) => {
        const part = parts.find(p => p.id === partId);
        return part ? part.name : 'Unknown Part';
    };

    // Helper to find username
    const getUserName = (userId) => {
        const userFound = users.find(u => u.id === userId);
        return userFound ? (userFound.name || userFound.username) : 'Unknown User';
    };

    // Helper to find supplier order by ID
    const getSupplierOrderDetails = (orderId) => {
        const order = supplierOrders.find(o => o.id === orderId);
        if (order) {
            return `Order ${order.id.substring(0, 8)} - ${order.supplier_name} (${new Date(order.order_date).toLocaleDateString()})`;
        }
        return 'Unknown Order';
    };

    // Helper to find customer order by ID
    const getCustomerOrderDetails = (orderId) => {
        const order = customerOrders.find(o => o.id === orderId);
        if (order) {
            const customerOrgName = getOrganizationName(order.customer_organization_id);
            return `Order ${order.id.substring(0, 8)} - for ${customerOrgName} (${new Date(order.order_date).toLocaleDateString()})`;
        }
        return 'Unknown Order';
    };

    // Helper to find customer organization by ID for Part Usage display
    const getCustomerOrganizationDetails = (orgId) => {
        const org = organizations.find(o => o.id === orgId);
        return org ? org.name : 'Unknown Customer Organization';
    };


    // --- Authenticated User View ---
    return (
    <div className="min-h-screen bg-gray-100 py-10">
        <div className="container mx-auto p-4 bg-white shadow-lg rounded-lg">
        <div className="flex justify-between items-center mb-8">
            <h1 className="text-4xl font-bold text-gray-800">ABParts Dashboard</h1>
            <div className="flex items-center space-x-4">
            <span className="text-gray-700">Welcome, <span className="font-semibold">{user.name || user.username}</span> ({user.role})</span>
            <button
                onClick={logout}
                className="bg-red-500 text-white py-2 px-4 rounded-md hover:bg-red-600 focus:outline-none focus:ring-2 focus:ring-red-500 focus:ring-offset-2 transition duration-150 ease-in-out font-semibold"
            >
                Logout
            </button>
            </div>
        </div>

        {loadingData ? (
            <div className="text-center text-gray-600 text-lg my-8">Loading data...</div>
        ) : error ? (
            <div className="bg-red-100 border border-red-400 text-red-700 px-4 py-3 rounded relative my-8" role="alert">
            <strong className="font-bold">Error:</strong>
            <span className="block sm:inline ml-2">{error}</span>
            </div>
        ) : (
            <>
            {/* Organizations Section */}
            <div className="flex justify-between items-center mb-6 mt-10 border-b-2 pb-2">
                <h2 className="text-3xl font-bold text-gray-700">Organizations</h2>
                {user.role === "Oraseas Admin" && (
                    <button
                        onClick={() => {
                            setEditingOrganization(null);
                            setShowOrganizationModal(true);
                        }}
                        className="bg-blue-600 text-white py-2 px-4 rounded-md hover:bg-blue-700 focus:outline-none focus:ring-2 focus:ring-blue-500 focus:ring-offset-2 transition duration-150 ease-in-out font-semibold"
                    >
                        Add Organization
                    </button>
                )}
            </div>
            {organizations.length === 0 ? (
                <p className="text-center text-gray-600 text-lg">No organizations found.</p>
            ) : (
                <div className="grid grid-cols-1 md:grid-cols-2 lg:grid-cols-3 gap-6 mb-12">
                {organizations.map((org) => (
                    <div key={org.id} className="bg-gray-50 p-6 rounded-lg shadow-md border border-gray-200">
                    <h3 className="text-2xl font-semibold text-blue-700 mb-2">{org.name}</h3>
                    <p className="text-gray-600 mb-1"><span className="font-medium">Type:</span> {org.type}</p>
                    {org.address && <p className="text-gray-600 mb-1"><span className="font-medium">Address:</span> {org.address}</p>}
                    {org.contact_info && <p className="text-gray-600 mb-1"><span className="font-medium">Contact:</span> {org.contact_info}</p>}
                    <p className="text-sm text-gray-400 mt-3">ID: {org.id}</p>
                    {user.role === "Oraseas Admin" && (
                        <div className="mt-4 flex space-x-2">
                            <button
                                onClick={() => openEditOrganizationModal(org)}
                                className="bg-yellow-500 text-white py-1 px-3 rounded-md hover:bg-yellow-600 text-sm"
                            >
                                Edit
                            </button>
                            <button
                                onClick={() => handleDeleteOrganization(org.id)}
                                className="bg-red-500 text-white py-1 px-3 rounded-md hover:bg-red-600 text-sm"
                            >
                                Delete
                            </button>
                        </div>
                    )}
                    </div>
                ))}
                </div>
            )}

            {/* Modal for Organization Form */}
            <Modal
                show={showOrganizationModal}
                onClose={() => setShowOrganizationModal(false)}
                title={editingOrganization ? "Edit Organization" : "Add New Organization"}
            >
                <OrganizationForm
                    initialData={editingOrganization || {}}
                    onSubmit={editingOrganization ? handleUpdateOrganization : handleCreateOrganization}
                    onClose={() => {
                        setShowOrganizationModal(false);
                        setEditingOrganization(null); // Clear editing state on close
                    }}
                />
            </Modal>


            {/* Users Section */}
            <div className="flex justify-between items-center mb-6 border-b-2 pb-2">
                <h2 className="text-3xl font-bold text-gray-700">Users</h2>
                {(user.role === "Oraseas Admin" || user.role === "Customer Admin") && (
                    <button
                        onClick={() => {
                            setEditingUser(null);
                            setShowUserModal(true);
                        }}
                        className="bg-blue-600 text-white py-2 px-4 rounded-md hover:bg-blue-700 focus:outline-none focus:ring-2 focus:ring-blue-500 focus:ring-offset-2 transition duration-150 ease-in-out font-semibold"
                    >
                        Add User
                    </button>
                )}
            </div>
            {users.length === 0 ? (
                <p className="text-center text-gray-600 text-lg">No users found or unauthorized to view.</p>
            ) : (
                <div className="grid grid-cols-1 md:grid-cols-2 lg:grid-cols-3 gap-6 mb-12">
                {users.map((userItem) => (
                    <div key={userItem.id} className="bg-gray-50 p-6 rounded-lg shadow-md border border-gray-200">
                    <h3 className="text-2xl font-semibold text-green-700 mb-2">{userItem.name || userItem.username}</h3>
                    <p className="text-gray-600 mb-1"><span className="font-medium">Role:</span> {userItem.role}</p>
                    <p className="text-gray-600 mb-1"><span className="font-medium">Email:</span> {userItem.email}</p>
                    <p className="text-sm text-gray-400 mt-3">Org: {getOrganizationName(userItem.organization_id)} ({userItem.organization_id.substring(0,8)})</p>
                    <p className="text-sm text-gray-400">User ID: {userItem.id.substring(0,8)}</p>
                    {/* Basic Edit/Delete for Oraseas Admin. More complex logic for Customer Admin could be added later. */}
                    {(user.role === "Oraseas Admin" && userItem.id !== user.user_id) && ( // Oraseas Admin can edit/delete anyone except themselves
                        <div className="mt-4 flex space-x-2">
                            <button
                                onClick={() => openEditUserModal(userItem)}
                                className="bg-yellow-500 text-white py-1 px-3 rounded-md hover:bg-yellow-600 text-sm"
                            >
                                Edit
                            </button>
                            <button
                                onClick={() => handleDeleteUser(userItem.id)}
                                className="bg-red-500 text-white py-1 px-3 rounded-md hover:bg-red-600 text-sm"
                            >
                                Delete
                            </button>
                        </div>
                    )}
                     {(user.role === "Customer Admin" && userItem.organization_id === user.organization_id && userItem.id !== user.user_id) && ( // Customer Admin can edit/delete users in their org, except themselves
                        <div className="mt-4 flex space-x-2">
                            <button
                                onClick={() => openEditUserModal(userItem)}
                                className="bg-yellow-500 text-white py-1 px-3 rounded-md hover:bg-yellow-600 text-sm"
                            >
                                Edit
                            </button>
                            <button
                                onClick={() => handleDeleteUser(userItem.id)}
                                className="bg-red-500 text-white py-1 px-3 rounded-md hover:bg-red-600 text-sm"
                            >
                                Delete
                            </button>
                        </div>
                    )}
                    {(userItem.id === user.user_id) && ( // Any user can edit themselves
                         <div className="mt-4 flex space-x-2">
                            <button
                                onClick={() => openEditUserModal(userItem)}
                                className="bg-yellow-500 text-white py-1 px-3 rounded-md hover:bg-yellow-600 text-sm"
                            >
                                Edit Profile
                            </button>
                        </div>
                    )}
                    </div>
                ))}
                </div>
            )}

            {/* Modal for User Form */}
            <Modal
                show={showUserModal}
                onClose={() => setShowUserModal(false)}
                title={editingUser ? (editingUser.id === user.user_id ? "Edit My Profile" : "Edit User") : "Add New User"}
            >
                <UserForm
                    initialData={editingUser || {}} // UserForm will handle not pre-filling password
                    organizations={organizations}
                    currentUserRole={user.role} // Pass current user's role
                    editingSelf={editingUser?.id === user.user_id} // Flag if user is editing themselves
                    onSubmit={editingUser ? handleUpdateUser : handleCreateUser}
                    onClose={() => {
                        setShowUserModal(false);
                        setEditingUser(null); // Clear editing state on close
                    }}
                />
            </Modal>

            {/* Parts Section */}
            <div className="flex justify-between items-center mb-6 border-b-2 pb-2">
                <h2 className="text-3xl font-bold text-gray-700">Parts</h2>
                {user.role === "Oraseas Admin" && (
                    <button
                        onClick={() => {
                            setEditingPart(null);
                            setShowPartModal(true);
                        }}
                        className="bg-blue-600 text-white py-2 px-4 rounded-md hover:bg-blue-700 focus:outline-none focus:ring-2 focus:ring-blue-500 focus:ring-offset-2 transition duration-150 ease-in-out font-semibold"
                    >
                        Add Part
                    </button>
                )}
            </div>
            {parts.length === 0 ? (
                <p className="text-center text-gray-600 text-lg">No parts found or unauthorized to view.</p>
            ) : (
                <div className="grid grid-cols-1 md:grid-cols-2 lg:grid-cols-3 gap-6 mb-12">
                {parts.map((part) => (
                    <div key={part.id} className="bg-gray-50 p-6 rounded-lg shadow-md border border-gray-200">
                    <h3 className="text-2xl font-semibold text-purple-700 mb-2">{part.name}</h3>
                    <p className="text-gray-600 mb-1"><span className="font-medium">Part #:</span> {part.part_number}</p>
                    {part.description && <p className="text-gray-600 mb-1"><span className="font-medium">Description:</span> {part.description}</p>}
                    <p className="text-gray-600 mb-1">
                        <span className="font-medium">Proprietary:</span> {part.is_proprietary ? 'Yes' : 'No'}
                    </p>
                    <p className="text-gray-600 mb-1">
                        <span className="font-medium">Consumable:</span> {part.is_consumable ? 'Yes' : 'No'}
                    </p>
                    {part.image_urls && part.image_urls.length > 0 && (
                        <div className="mt-3">
                            <span className="font-medium text-gray-600">Images:</span>
                            <div className="grid grid-cols-2 gap-2 mt-1">
                                {part.image_urls.map((imageUrl, imgIndex) => (
                                    <img
                                        key={imgIndex}
                                        src={`${API_BASE_URL}${imageUrl}`}
                                        alt={`Part Image ${imgIndex + 1}`}
                                        className="w-full h-24 object-cover rounded-md shadow-sm"
                                        onError={(e) => {
                                            e.target.onerror = null;
                                            e.target.src = "https://placehold.co/100x100?text=Image+Error";
                                        }}
                                    />
                                ))}
                            </div>
                        </div>
                    )}
                    <p className="text-sm text-gray-400 mt-3">ID: {part.id}</p>
                    {user.role === "Oraseas Admin" && (
                        <div className="mt-4 flex space-x-2">
                            <button
                                onClick={() => openEditPartModal(part)}
                                className="bg-yellow-500 text-white py-1 px-3 rounded-md hover:bg-yellow-600 text-sm"
                            >
                                Edit
                            </button>
                            <button
                                onClick={() => handleDeletePart(part.id)}
                                className="bg-red-500 text-white py-1 px-3 rounded-md hover:bg-red-600 text-sm"
                            >
                                Delete
                            </button>
                        </div>
                    )}
                    </div>
                ))}
                </div>
            )}

            {/* Modal for Part Form */}
            <Modal
                show={showPartModal}
                onClose={() => setShowPartModal(false)}
                title={editingPart ? "Edit Part" : "Add New Part"}
            >
                <PartForm
                    initialData={editingPart || {}}
                    onSubmit={editingPart ? handleUpdatePart : handleCreatePart}
                    onClose={() => {
                        setShowPartModal(false);
                        setEditingPart(null); // Clear editing state on close
                    }}
                />
            </Modal>

            {/* Inventory Section */}
            <div className="flex justify-between items-center mb-2 border-b-2 pb-2"> {/* Reduced mb for filter */}
                <h2 className="text-3xl font-bold text-gray-700">Inventory</h2>
                {(user.role === "Oraseas Admin" || user.role === "Oraseas Inventory Manager") && (
                    <button
                        onClick={() => {
                            setEditingInventory(null);
                            setShowInventoryModal(true);
                        }}
                        className="bg-blue-600 text-white py-2 px-4 rounded-md hover:bg-blue-700 focus:outline-none focus:ring-2 focus:ring-blue-500 focus:ring-offset-2 transition duration-150 ease-in-out font-semibold"
                    >
                        Add Inventory Item
                    </button>
                )}
                {(user.role === "Oraseas Admin" || user.role === "Oraseas Inventory Manager") && (
                    <button
                        onClick={() => {
                            setStocktakeWorksheetData([]); // Clear previous data
                            setShowStocktakeSheetGenerator(true);
                        }}
                        className="ml-4 bg-green-600 text-white py-2 px-4 rounded-md hover:bg-green-700 focus:outline-none focus:ring-2 focus:ring-green-500 focus:ring-offset-2 transition duration-150 ease-in-out font-semibold"
                    >
                        Generate Stocktake Worksheet
                    </button>
                )}
            </div>
            {/* Filter for Inventory by Organization */}
            <div className="mb-6">
                <label htmlFor="inventoryOrgFilter" className="block text-sm font-medium text-gray-700">
                    Filter by Organization/Location:
                </label>
                <select
                    id="inventoryOrgFilter"
                    name="inventoryOrgFilter"
                    value={selectedInventoryOrgFilter}
                    onChange={(e) => setSelectedInventoryOrgFilter(e.target.value)}
                    className="mt-1 block w-full md:w-1/3 pl-3 pr-10 py-2 text-base border-gray-300 focus:outline-none focus:ring-indigo-500 focus:border-indigo-500 sm:text-sm rounded-md"
                >
                    <option value="">All Organizations</option>
                    {organizations.map((org) => (
                        <option key={org.id} value={org.id}>
                            {org.name} ({org.type})
                        </option>
                    ))}
                </select>
            </div>

            {inventoryItems.length === 0 ? (
                <p className="text-center text-gray-600 text-lg">No inventory items found or unauthorized to view.</p>
            ) : (
                <div className="grid grid-cols-1 md:grid-cols-2 lg:grid-cols-3 gap-6 mb-12">
                {inventoryItems
                    .filter(item => !selectedInventoryOrgFilter || item.organization_id === selectedInventoryOrgFilter)
                    .map((item) => (
                    <div key={item.id} className="bg-gray-50 p-6 rounded-lg shadow-md border border-gray-200">
                    <h3 className="text-2xl font-semibold text-orange-700 mb-2">
                        {getPartName(item.part_id)}
                    </h3>
                    <p className="text-gray-600 mb-1"><span className="font-medium">Location:</span> {getOrganizationName(item.organization_id)}</p>
                    <p className="text-gray-600 mb-1"><span className="font-medium">Current Stock:</span> {item.current_stock}</p>
                    <p className="text-gray-600 mb-1"><span className="font-medium">Min Stock Rec:</span> {item.minimum_stock_recommendation}</p>
                    {item.reorder_threshold_set_by && <p className="text-gray-600 mb-1"><span className="font-medium">Set By:</span> {item.reorder_threshold_set_by}</p>}
                    <p className="text-sm text-gray-400 mt-3">ID: {item.id}</p>
                    {/* Adjust Stock Button Logic:
                        - Oraseas Admin: Can adjust any stock.
                        - Oraseas Inventory Manager: Can adjust stock for "Oraseas EE" organization.
                    */}
                    { (user.role === "Oraseas Admin" ||
                       (user.role === "Oraseas Inventory Manager" && organizations.find(o => o.id === item.organization_id)?.name === "Oraseas EE")
                      ) && (
                        <button
                            onClick={() => {
                                setSelectedInventoryItemForAdjustment(item);
                                setShowStockAdjustmentModal(true);
                            }}
                            className="mt-3 bg-yellow-500 text-white py-1 px-3 rounded-md hover:bg-yellow-600 text-sm focus:outline-none focus:ring-2 focus:ring-yellow-400 focus:ring-offset-2 transition duration-150 ease-in-out font-semibold"
                        >
                            Adjust Stock
                        </button>
                    )}
                    </div>
                ))}
                </div>
            )}

            {/* Modal for Inventory Form */}
            <Modal
                show={showInventoryModal}
                onClose={() => setShowInventoryModal(false)}
                title={editingInventory ? "Edit Inventory Item" : "Add New Inventory Item"}
            >
                <InventoryForm
                    initialData={editingInventory || {}}
                    organizations={organizations}
                    parts={parts}
                    onSubmit={handleCreateInventory}
                    onClose={() => setShowInventoryModal(false)}
                />
            </Modal>

            {/* Modal for Stock Adjustment Form */}
            {selectedInventoryItemForAdjustment && (
                <Modal
                    show={showStockAdjustmentModal}
                    onClose={() => {
                        setShowStockAdjustmentModal(false);
                        setSelectedInventoryItemForAdjustment(null);
                    }}
                    title={`Adjust Stock for ${selectedInventoryItemForAdjustment.part?.name || getPartName(selectedInventoryItemForAdjustment.part_id)}`}
                >
                    <StockAdjustmentForm
                        inventoryItem={selectedInventoryItemForAdjustment}
                        onSuccess={() => {
                            setShowStockAdjustmentModal(false);
                            setSelectedInventoryItemForAdjustment(null);
                            fetchData(); // Refresh inventory data
                        }}
                        onCancel={() => {
                            setShowStockAdjustmentModal(false);
                            setSelectedInventoryItemForAdjustment(null);
                        }}
                        API_BASE_URL={API_BASE_URL}
                        parts={parts} // Pass parts list
                        organizations={organizations} // Pass organizations list
                    />
                </Modal>
            )}

            {/* Supplier Orders Section */}
            <div className="flex justify-between items-center mb-6 border-b-2 pb-2">
                <h2 className="text-3xl font-bold text-gray-700">Supplier Orders</h2>
                {(user.role === "Oraseas Admin" || user.role === "Oraseas Inventory Manager") && (
                    <button
                        onClick={() => {
                            setEditingSupplierOrder(null);
                            setShowSupplierOrderModal(true);
                        }}
                        className="bg-blue-600 text-white py-2 px-4 rounded-md hover:bg-blue-700 focus:outline-none focus:ring-2 focus:ring-blue-500 focus:ring-offset-2 transition duration-150 ease-in-out font-semibold"
                    >
                        Add Supplier Order
                    </button>
                )}
            </div>
            {supplierOrders.length === 0 ? (
                <p className="text-center text-gray-600 text-lg">No supplier orders found or unauthorized to view.</p>
            ) : (
                <div className="grid grid-cols-1 md:grid-cols-2 lg:grid-cols-3 gap-6 mb-12">
                {supplierOrders.map((order) => (
                    <div key={order.id} className="bg-gray-50 p-6 rounded-lg shadow-md border border-gray-200">
                    <h3 className="text-2xl font-semibold text-red-700 mb-2">Order from {order.supplier_name}</h3>
                    <p className="text-gray-600 mb-1"><span className="font-medium">Order Date:</span> {new Date(order.order_date).toLocaleDateString()}</p>
                    <p className="text-gray-600 mb-1"><span className="font-medium">Status:</span> {order.status}</p>
                    {order.expected_delivery_date && <p className="text-gray-600 mb-1"><span className="font-medium">Expected Delivery:</span> {new Date(order.expected_delivery_date).toLocaleDateString()}</p>}
                    {order.actual_delivery_date && <p className="text-gray-600 mb-1"><span className="font-medium">Actual Delivery:</span> {new Date(order.actual_delivery_date).toLocaleDateString()}</p>}
                    <p className="text-sm text-gray-400 mt-3">ID: {order.id}</p>
                    </div>
                ))}
                </div>
            )}

            {/* Modal for Supplier Order Form */}
            <Modal
                show={showSupplierOrderModal}
                onClose={() => setShowSupplierOrderModal(false)}
                title={editingSupplierOrder ? "Edit Supplier Order" : "Add New Supplier Order"}
            >
                <SupplierOrderForm
                    initialData={editingSupplierOrder || {}}
                    organizations={organizations}
                    onSubmit={handleCreateSupplierOrder}
                    onClose={() => setShowSupplierOrderModal(false)}
                />
            </Modal>

            {/* Supplier Order Items Section */}
            <div className="flex justify-between items-center mb-6 border-b-2 pb-2">
                <h2 className="text-3xl font-bold text-gray-700">Supplier Order Items</h2>
                {(user.role === "Oraseas Admin" || user.role === "Oraseas Inventory Manager") && (
                    <button
                        onClick={() => {
                            setEditingSupplierOrderItem(null);
                            setShowSupplierOrderItemModal(true);
                        }}
                        className="bg-blue-600 text-white py-2 px-4 rounded-md hover:bg-blue-700 focus:outline-none focus:ring-2 focus:ring-blue-500 focus:ring-offset-2 transition duration-150 ease-in-out font-semibold"
                    >
                        Add Item to Order
                    </button>
                )}
            </div>
            {supplierOrderItems.length === 0 ? (
                <p className="text-center text-gray-600 text-lg">No supplier order items found or unauthorized to view.</p>
            ) : (
                <div className="grid grid-cols-1 md:grid-cols-2 lg:grid-cols-3 gap-6 mb-12">
                {supplierOrderItems.map((item) => (
                    <div key={item.id} className="bg-gray-50 p-6 rounded-lg shadow-md border border-gray-200">
                    <h3 className="text-2xl font-semibold text-pink-700 mb-2">{getPartName(item.part_id)}</h3>
                    <p className="text-gray-600 mb-1"><span className="font-medium">Quantity:</span> {item.quantity}</p>
                    {item.unit_price && <p className="text-gray-600 mb-1"><span className="font-medium">Unit Price:</span> ${item.unit_price}</p>}
                    <p className="text-gray-600 mb-1"><span className="font-medium">Order:</span> {getSupplierOrderDetails(item.supplier_order_id)}</p>
                    <p className="text-sm text-gray-400 mt-3">ID: {item.id}</p>
                    </div>
                ))}
                </div>
            )}

            {/* Modal for Supplier Order Item Form */}
            <Modal
                show={showSupplierOrderItemModal}
                onClose={() => setShowSupplierOrderItemModal(false)}
                title={editingSupplierOrderItem ? "Edit Supplier Order Item" : "Add New Supplier Order Item"}
            >
                <SupplierOrderItemForm
                    initialData={editingSupplierOrderItem || {}}
                    supplierOrders={supplierOrders}
                    parts={parts}
                    onSubmit={handleCreateSupplierOrderItem}
                    onClose={() => setShowSupplierOrderItemModal(false)}
                />
            </Modal>


            {/* Customer Orders Section */}
            <div className="flex justify-between items-center mb-6 border-b-2 pb-2">
                <h2 className="text-3xl font-bold text-gray-700">Customer Orders</h2>
                {(user.role === "Oraseas Admin" || user.role === "Oraseas Inventory Manager" || user.role === "Customer Admin" || user.role === "Customer User") && (
                    <button
                        onClick={() => {
                            setEditingCustomerOrder(null);
                            setShowCustomerOrderModal(true);
                        }}
                        className="bg-blue-600 text-white py-2 px-4 rounded-md hover:bg-blue-700 focus:outline-none focus:ring-2 focus:ring-blue-500 focus:ring-offset-2 transition duration-150 ease-in-out font-semibold"
                    >
                        Add Customer Order
                    </button>
                )}
            </div>
            {customerOrders.length === 0 ? (
                <p className="text-center text-gray-600 text-lg">No customer orders found or unauthorized to view.</p>
            ) : (
                <div className="grid grid-cols-1 md:grid-cols-2 lg:grid-cols-3 gap-6 mb-12">
                {customerOrders.map((order) => (
                    <div key={order.id} className="bg-gray-50 p-6 rounded-lg shadow-md border border-gray-200">
                    <h3 className="text-2xl font-semibold text-indigo-700 mb-2">Order for {getOrganizationName(order.customer_organization_id)}</h3>
                    <p className="text-gray-600 mb-1"><span className="font-medium">Order Date:</span> {new Date(order.order_date).toLocaleDateString()}</p>
                    <p className="text-gray-600 mb-1"><span className="font-medium">Status:</span> {order.status}</p>
                    {order.expected_delivery_date && <p className="text-gray-600 mb-1"><span className="font-medium">Expected Delivery:</span> {new Date(order.expected_delivery_date).toLocaleDateString()}</p>}
                    {order.actual_delivery_date && <p className="text-gray-600 mb-1"><span className="font-medium">Actual Delivery:</span> {new Date(order.actual_delivery_date).toLocaleDateString()}</p>}
                    {order.ordered_by_user_id && <p className="text-gray-600 mb-1"><span className="font-medium">Ordered By:</span> {getUserName(order.ordered_by_user_id)}</p>}
                    <p className="text-sm text-gray-400 mt-3">ID: {order.id}</p>
                    </div>
                ))}
                </div>
            )}

            {/* Modal for Customer Order Form */}
            <Modal
                show={showCustomerOrderModal}
                onClose={() => setShowCustomerOrderModal(false)}
                title={editingCustomerOrder ? "Edit Customer Order" : "Add New Customer Order"}
            >
                <CustomerOrderForm
                    initialData={editingCustomerOrder || {}}
                    organizations={organizations}
                    users={users}
                    onSubmit={handleCreateCustomerOrder}
                    onClose={() => setShowCustomerOrderModal(false)}
                />
            </Modal>

            {/* Customer Order Items Section */}
            <div className="flex justify-between items-center mb-6 border-b-2 pb-2">
                <h2 className="text-3xl font-bold text-gray-700">Customer Order Items</h2>
                {(user.role === "Oraseas Admin" || user.role === "Oraseas Inventory Manager" || user.role === "Customer Admin" || user.role === "Customer User") && (
                    <button
                        onClick={() => {
                            setEditingCustomerOrderItem(null);
                            setShowCustomerOrderItemModal(true);
                        }}
                        className="bg-blue-600 text-white py-2 px-4 rounded-md hover:bg-blue-700 focus:outline-none focus:ring-2 focus:ring-blue-500 focus:ring-offset-2 transition duration-150 ease-in-out font-semibold"
                    >
                        Add Item to Customer Order
                    </button>
                )}
            </div>
            {customerOrderItems.length === 0 ? (
                <p className="text-center text-gray-600 text-lg">No customer order items found or unauthorized to view.</p>
            ) : (
                <div className="grid grid-cols-1 md:grid-cols-2 lg:grid-cols-3 gap-6 mb-12">
                {customerOrderItems.map((item) => (
                    <div key={item.id} className="bg-gray-50 p-6 rounded-lg shadow-md border border-gray-200">
                    <h3 className="text-2xl font-semibold text-teal-700 mb-2">{getPartName(item.part_id)}</h3>
                    <p className="text-gray-600 mb-1"><span className="font-medium">Quantity:</span> {item.quantity}</p>
                    {item.unit_price && <p className="text-gray-600 mb-1"><span className="font-medium">Unit Price:</span> ${item.unit_price}</p>}
                    <p className="text-gray-600 mb-1"><span className="font-medium">Order:</span> {getCustomerOrderDetails(item.customer_order_id)}</p>
                    <p className="text-sm text-gray-400 mt-3">ID: {item.id}</p>
                    </div>
                ))}
                </div>
            )}

            {/* Modal for Customer Order Item Form */}
            <Modal
                show={showCustomerOrderItemModal}
                onClose={() => setShowCustomerOrderItemModal(false)}
                title={editingCustomerOrderItem ? "Edit Customer Order Item" : "Add New Customer Order Item"}
            >
                <CustomerOrderItemForm
                    initialData={editingCustomerOrderItem || {}}
                    customerOrders={customerOrders}
                    parts={parts}
                    onSubmit={handleCreateCustomerOrderItem}
                    onClose={() => setShowCustomerOrderItemModal(false)}
                />
            </Modal>

            {/* Part Usage Section */}
            <div className="flex justify-between items-center mb-6 border-b-2 pb-2">
                <h2 className="text-3xl font-bold text-gray-700">Part Usage</h2>
                {(user.role === "Oraseas Admin" || user.role === "Customer Admin" || user.role === "Customer User") && (
                    <button
                        onClick={() => {
                            setEditingPartUsage(null);
                            setShowPartUsageModal(true);
                        }}
                        className="bg-blue-600 text-white py-2 px-4 rounded-md hover:bg-blue-700 focus:outline-none focus:ring-2 focus:ring-blue-500 focus:ring-offset-2 transition duration-150 ease-in-out font-semibold"
                    >
                        Record Part Usage
                    </button>
                )}
            </div>
            {partUsages.length === 0 ? (
                <p className="text-center text-gray-600 text-lg">No part usage records found or unauthorized to view.</p>
            ) : (
                <div className="grid grid-cols-1 md:grid-cols-2 lg:grid-cols-3 gap-6 mb-12">
                {partUsages.map((usage) => (
                    <div key={usage.id} className="bg-gray-50 p-6 rounded-lg shadow-md border border-gray-200">
                    <h3 className="text-2xl font-semibold text-fuchsia-700 mb-2">{getPartName(usage.part_id)} used by {getCustomerOrganizationDetails(usage.customer_organization_id)}</h3>
                    <p className="text-gray-600 mb-1"><span className="font-medium">Quantity Used:</span> {usage.quantity_used}</p>
                    <p className="text-gray-600 mb-1"><span className="font-medium">Usage Date:</span> {new Date(usage.usage_date).toLocaleDateString()}</p>
                    {usage.machine_id && <p className="text-gray-600 mb-1"><span className="font-medium">Machine ID:</span> {usage.machine_id}</p>}
                    {usage.recorded_by_user_id && <p className="text-gray-600 mb-1"><span className="font-medium">Recorded By:</span> {getUserName(usage.recorded_by_user_id)}</p>}
                    <p className="text-sm text-gray-400 mt-3">ID: {usage.id}</p>
                    </div>
                ))}
                </div>
            )}

            {/* Modal for Part Usage Form */}
            <Modal
                show={showPartUsageModal}
                onClose={() => setShowPartUsageModal(false)}
                title={editingPartUsage ? "Edit Part Usage" : "Record New Part Usage"}
            >
                <PartUsageForm
                    initialData={editingPartUsage || {}}
                    organizations={organizations} // Pass organizations for dropdowns
                    parts={parts} // Pass parts for dropdown
                    users={users} // Pass users for dropdown
                    onSubmit={handleCreatePartUsage}
                    onClose={() => setShowPartUsageModal(false)}
                />
            </Modal>

            {/* Modal for Stocktake Worksheet Generator */}
            <Modal
                show={showStocktakeSheetGenerator}
                onClose={() => setShowStocktakeSheetGenerator(false)}
                title="Generate Stocktake Worksheet"
                isLarge={stocktakeWorksheetData && stocktakeWorksheetData.length > 0} // Make modal larger if data is shown
            >
                <div className="p-4">
                    <StocktakeWorksheetGenerator
                        organizations={organizations}
                        API_BASE_URL={API_BASE_URL}
                        onWorksheetGenerated={(data) => {
                            setStocktakeWorksheetData(data);
                            setCountedQuantities({}); // Reset counted quantities when new worksheet is generated
                            setShowStocktakeConfirmation(false); // Hide confirmation if new worksheet generated
                            setItemsToAdjust([]);
                        }}
                        onLoadingChange={setLoadingStocktakeWorksheet}
                    />

                    {loadingStocktakeWorksheet && <p className="mt-4 text-center">Loading worksheet...</p>}

                    {/* View for entering counted quantities */}
                    {!loadingStocktakeWorksheet && !showStocktakeConfirmation && stocktakeWorksheetData && stocktakeWorksheetData.length > 0 && (
                        <div className="mt-6">
                            <div className="flex justify-between items-center mb-3">
                                <h4 className="text-xl font-semibold">Enter Counted Quantities</h4>
                                <button
                                    onClick={() => {
                                        const orgName = "Stocktake";
                                        const date = new Date().toISOString().split('T')[0];
                                        let csvContent = "data:text/csv;charset=utf-8,";
                                        csvContent += "Part Number,Part Name,System Quantity,Counted Quantity,Variance\r\n"; // Headers

                                        stocktakeWorksheetData.forEach(item => {
                                            const countedQty = countedQuantities[item.inventory_id] || '';
                                            const variance = (countedQty === '' || isNaN(parseInt(countedQty))) ? '' : item.system_quantity - parseInt(countedQty);
                                            csvContent += `${item.part_number},"${item.part_name.replace(/"/g, '""')}",${item.system_quantity},${countedQty},${variance}\r\n`;
                                        });

                                        const encodedUri = encodeURI(csvContent);
                                        const link = document.createElement("a");
                                        link.setAttribute("href", encodedUri);
                                        link.setAttribute("download", `stocktake_worksheet_${orgName}_${date}.csv`);
                                        document.body.appendChild(link);
                                        link.click();
                                        document.body.removeChild(link);
                                    }}
                                    className="bg-emerald-600 hover:bg-emerald-700 text-white font-semibold py-2 px-4 rounded-md text-sm focus:outline-none focus:ring-2 focus:ring-emerald-500 focus:ring-offset-2 transition duration-150 ease-in-out"
                                >
                                    Export to CSV
                                </button>
                            </div>
                            <div className="overflow-x-auto">
                                <table className="min-w-full divide-y divide-gray-200 border border-gray-300">
                                    <thead className="bg-gray-100">
                                        <tr>
                                            <th className="px-4 py-2 text-left text-xs font-medium text-gray-600 uppercase tracking-wider">Part #</th>
                                            <th className="px-4 py-2 text-left text-xs font-medium text-gray-600 uppercase tracking-wider">Part Name</th>
                                            <th className="px-4 py-2 text-right text-xs font-medium text-gray-600 uppercase tracking-wider">System Qty</th>
                                            <th className="px-4 py-2 text-center text-xs font-medium text-gray-600 uppercase tracking-wider border-l-2 border-gray-300 bg-gray-200">Counted Qty</th>
                                            <th className="px-4 py-2 text-right text-xs font-medium text-gray-600 uppercase tracking-wider border-l border-gray-300">Variance</th>
                                        </tr>
                                    </thead>
                                    <tbody className="bg-white divide-y divide-gray-200">
                                        {stocktakeWorksheetData.map((item) => {
                                            const countedQty = countedQuantities[item.inventory_id] || '';
                                            const variance = (countedQty === '' || isNaN(parseInt(countedQty))) ? '' : item.system_quantity - parseInt(countedQty);
                                            return (
                                                <tr key={item.inventory_id}>
                                                    <td className="px-4 py-2 whitespace-nowrap text-sm text-gray-700">{item.part_number}</td>
                                                    <td className="px-4 py-2 whitespace-nowrap text-sm text-gray-700">{item.part_name}</td>
                                                    <td className="px-4 py-2 whitespace-nowrap text-sm text-gray-700 text-right">{item.system_quantity}</td>
                                                    <td className="px-4 py-2 whitespace-nowrap border-l-2 border-gray-300 bg-gray-50">
                                                        <input
                                                            type="number"
                                                            value={countedQty}
                                                            onChange={(e) => {
                                                                const val = e.target.value;
                                                                setCountedQuantities(prev => ({
                                                                    ...prev,
                                                                    [item.inventory_id]: val === '' ? '' : parseInt(val, 10)
                                                                }));
                                                            }}
                                                            className="w-20 text-sm p-1 border border-gray-300 rounded-md text-right focus:ring-indigo-500 focus:border-indigo-500"
                                                            placeholder="Enter count"
                                                        />
                                                    </td>
                                                    <td className={`px-4 py-2 whitespace-nowrap text-sm text-right ${variance !== 0 && variance !== '' ? 'font-bold' : ''} ${variance > 0 ? 'text-red-600' : variance < 0 ? 'text-green-600' : 'text-gray-700'}`}>
                                                        {variance}
                                                    </td>
                                                </tr>
                                            );
                                        })}
                                    </tbody>
                                </table>
                            </div>
                            <div className="mt-6 text-right">
                                <button
                                    onClick={() => {
                                        const adjustmentsToMake = stocktakeWorksheetData.map(item => {
                                            const countedQty = countedQuantities[item.inventory_id];
                                            // Ensure countedQty is a number for calculation, default to system_quantity if not entered (no change)
                                            const finalCountedQty = (countedQty === undefined || countedQty === '' || isNaN(parseInt(countedQty)))
                                                                    ? item.system_quantity
                                                                    : parseInt(countedQty, 10);
                                            const variance = item.system_quantity - finalCountedQty;
                                            const adjustmentQty = finalCountedQty - item.system_quantity; // Positive if counted > system
                                            return {
                                                ...item, // includes inventory_id, part_number, part_name, system_quantity
                                                counted_quantity: finalCountedQty,
                                                variance: variance,
                                                adjustment_quantity: adjustmentQty
                                            };
                                        }).filter(item => item.adjustment_quantity !== 0); // Only items that need adjustment

                                        if (adjustmentsToMake.length === 0) {
                                            alert("No adjustments needed. All counted quantities match system quantities or were not entered.");
                                            return;
                                        }
                                        setItemsToAdjust(adjustmentsToMake);
                                        setShowStocktakeConfirmation(true);
                                    }}
                                    disabled={stocktakeWorksheetData.length === 0} // Enable if worksheet is loaded, detailed check inside onClick
                                    className="bg-purple-600 hover:bg-purple-700 text-white font-semibold py-2 px-4 rounded-md focus:outline-none focus:ring-2 focus:ring-purple-500 focus:ring-offset-2 transition duration-150 ease-in-out disabled:opacity-50"
                                >
                                    Review & Process Adjustments
                                </button>
                            </div>
                        </div>
                    )}

                    {/* View for Stocktake Confirmation */}
                    {!loadingStocktakeWorksheet && showStocktakeConfirmation && itemsToAdjust.length > 0 && (
                        <div className="mt-6">
                            <h4 className="text-xl font-semibold mb-3">Confirm Stock Adjustments</h4>
                            <p className="text-sm text-gray-700 mb-4">The following adjustments will be made based on the counted quantities:</p>
                            <div className="overflow-x-auto">
                                <table className="min-w-full divide-y divide-gray-200 border border-gray-300">
                                    <thead className="bg-gray-100">
                                        <tr>
                                            <th className="px-4 py-2 text-left text-xs font-medium text-gray-600 uppercase tracking-wider">Part #</th>
                                            <th className="px-4 py-2 text-left text-xs font-medium text-gray-600 uppercase tracking-wider">Part Name</th>
                                            <th className="px-4 py-2 text-right text-xs font-medium text-gray-600 uppercase tracking-wider">System Qty</th>
                                            <th className="px-4 py-2 text-right text-xs font-medium text-gray-600 uppercase tracking-wider">Counted Qty</th>
                                            <th className="px-4 py-2 text-right text-xs font-medium text-gray-600 uppercase tracking-wider">Variance</th>
                                            <th className="px-4 py-2 text-right text-xs font-medium text-gray-600 uppercase tracking-wider">Adjustment Qty</th>
                                        </tr>
                                    </thead>
                                    <tbody className="bg-white divide-y divide-gray-200">
                                        {itemsToAdjust.map((item) => (
                                            <tr key={item.inventory_id}>
                                                <td className="px-4 py-2 whitespace-nowrap text-sm text-gray-700">{item.part_number}</td>
                                                <td className="px-4 py-2 whitespace-nowrap text-sm text-gray-700">{item.part_name}</td>
                                                <td className="px-4 py-2 whitespace-nowrap text-sm text-gray-700 text-right">{item.system_quantity}</td>
                                                <td className="px-4 py-2 whitespace-nowrap text-sm text-gray-700 text-right">{item.counted_quantity}</td>
                                                <td className={`px-4 py-2 whitespace-nowrap text-sm text-right font-bold ${item.variance > 0 ? 'text-red-600' : 'text-green-600'}`}>
                                                    {item.variance}
                                                </td>
                                                <td className={`px-4 py-2 whitespace-nowrap text-sm text-right font-bold ${item.adjustment_quantity > 0 ? 'text-green-600' : 'text-red-600'}`}>
                                                    {item.adjustment_quantity > 0 ? `+${item.adjustment_quantity}` : item.adjustment_quantity}
                                                </td>
                                            </tr>
                                        ))}
                                    </tbody>
                                </table>
                            </div>
                            <div className="mt-6 flex justify-end space-x-3">
                                <button
                                    onClick={() => setShowStocktakeConfirmation(false)}
                                    className="bg-gray-300 hover:bg-gray-400 text-gray-800 font-semibold py-2 px-4 rounded-md focus:outline-none focus:ring-2 focus:ring-gray-400 focus:ring-offset-2 transition duration-150 ease-in-out"
                                >
                                    Back to Edit Counts
                                </button>
                                <button
                                    onClick={async () => {
                                        console.log("Confirm & Submit All Adjustments clicked. Items:", itemsToAdjust);
                                        setLoadingData(true); // Use a general loading indicator or a new specific one
                                        let allSuccessful = true;
                                        const results = [];

                                        for (const item of itemsToAdjust) {
                                            if (item.adjustment_quantity === 0) continue; // Should have been filtered, but double check

                                            const adjustmentPayload = {
                                                quantity_adjusted: item.adjustment_quantity,
                                                reason_code: "Stocktake Discrepancy", // Direct string or use imported enum/const
                                                notes: `Stocktake adjustment on ${new Date().toLocaleDateString()}. System: ${item.system_quantity}, Counted: ${item.counted_quantity}.`
                                            };

                                            try {
                                                const response = await fetch(`${API_BASE_URL}/stock_adjustments/inventory/${item.inventory_id}`, {
                                                    method: 'POST',
                                                    headers: {
                                                        'Content-Type': 'application/json',
                                                        'Authorization': `Bearer ${token}`,
                                                    },
                                                    body: JSON.stringify(adjustmentPayload),
                                                });

                                                const responseData = await response.json();
                                                if (!response.ok) {
                                                    allSuccessful = false;
                                                    results.push({ part_number: item.part_number, success: false, error: responseData.detail || `HTTP ${response.status}` });
                                                    console.error(`Failed to adjust stock for ${item.part_number}:`, responseData.detail);
                                                } else {
                                                    results.push({ part_number: item.part_number, success: true });
                                                }
                                            } catch (err) {
                                                allSuccessful = false;
                                                results.push({ part_number: item.part_number, success: false, error: err.message });
                                                console.error(`Error adjusting stock for ${item.part_number}:`, err.message);
                                            }
                                        }
                                        setLoadingData(false);

                                        if (allSuccessful) {
                                            alert("All stocktake adjustments submitted successfully!");
                                            fetchData(); // Refresh all data
                                            setShowStocktakeSheetGenerator(false); // Close the main modal
                                            // Reset states
                                            setStocktakeWorksheetData([]);
                                            setCountedQuantities({});
                                            setShowStocktakeConfirmation(false);
                                            setItemsToAdjust([]);
                                        } else {
                                            // Construct a summary message of successes and failures
                                            let summaryMessage = "Stocktake adjustment processing completed with some issues:\n";
                                            results.forEach(r => {
                                                summaryMessage += `${r.part_number}: ${r.success ? 'Success' : `Failed (${r.error})`}\n`;
                                            });
                                            alert(summaryMessage);
                                            fetchData(); // Still refresh data to see partial successes
                                            // Optionally keep the modal open or navigate user to fix issues
                                            // For simplicity, we'll close for now, but might keep confirmation open
                                            // setShowStocktakeConfirmation(false); // Or keep it open to show errors?
                                        }
                                    }}
                                    className="bg-green-600 hover:bg-green-700 text-white font-semibold py-2 px-4 rounded-md focus:outline-none focus:ring-2 focus:ring-green-500 focus:ring-offset-2 transition duration-150 ease-in-out"
                                >
                                    Confirm & Submit All Adjustments
                                </button>
                            </div>
                        </div>
                    )}

                    {/* Fallback message if no items to adjust after processing */}
                    {!loadingStocktakeWorksheet && showStocktakeConfirmation && itemsToAdjust.length === 0 && (
                         <div className="mt-6">
                            <p className="text-center text-gray-600">No items require adjustment based on the counts provided.</p>
                            <button
                                onClick={() => setShowStocktakeConfirmation(false)}
                                className="mt-4 mx-auto block bg-gray-300 hover:bg-gray-400 text-gray-800 font-semibold py-2 px-4 rounded-md focus:outline-none focus:ring-2 focus:ring-gray-400 focus:ring-offset-2 transition duration-150 ease-in-out"
                            >
                                Back to Edit Counts
                            </button>
                        </div>
                    )}

                    {!loadingStocktakeWorksheet && !showStocktakeConfirmation && stocktakeWorksheetData && stocktakeWorksheetData.length === 0 && (
                        <p className="mt-4 text-center text-gray-600">No inventory items found for the selected organization, or worksheet not yet generated.</p>
                    )}
                </div>
            </Modal>


            {/* Machines Section */}
            <div className="flex justify-between items-center mb-6 border-b-2 pb-2">
                <h2 className="text-3xl font-bold text-gray-700">Machines</h2>
                {(user.role === "Oraseas Admin" || user.role === "Customer Admin") && ( // Oraseas Admin or Customer Admin can add machines
                    <button
                        onClick={() => {
                            setEditingMachine(null);
                            setShowMachineModal(true);
                        }}
                        className="bg-blue-600 text-white py-2 px-4 rounded-md hover:bg-blue-700 focus:outline-none focus:ring-2 focus:ring-blue-500 focus:ring-offset-2 transition duration-150 ease-in-out font-semibold"
                    >
                        Add Machine
                    </button>
                )}
            </div>
            {machines.length === 0 ? (
                <p className="text-center text-gray-600 text-lg">No machines found or unauthorized to view.</p>
            ) : (
                <div className="grid grid-cols-1 md:grid-cols-2 lg:grid-cols-3 gap-6 mb-12">
                {machines.map((machine) => (
                    <div key={machine.id} className="bg-gray-50 p-6 rounded-lg shadow-md border border-gray-200">
                    <h3 className="text-2xl font-semibold text-cyan-700 mb-2">{machine.name}</h3>
                    <p className="text-gray-600 mb-1"><span className="font-medium">Model:</span> {machine.model_type}</p>
                    <p className="text-gray-600 mb-1"><span className="font-medium">Serial #:</span> {machine.serial_number}</p>
                    <p className="text-gray-600 mb-1"><span className="font-medium">Organization:</span> {getOrganizationName(machine.organization_id)}</p>
                    <p className="text-sm text-gray-400 mt-3">ID: {machine.id}</p>
                    </div>
                ))}
                </div>
            )}

            {/* Modal for Machine Form */}
            <Modal
                show={showMachineModal}
                onClose={() => setShowMachineModal(false)}
                title={editingMachine ? "Edit Machine" : "Add New Machine"}
            >
                <MachineForm
                    initialData={editingMachine || {}}
                    organizations={organizations}
                    onSubmit={handleCreateMachine}
                    onClose={() => setShowMachineModal(false)}
                />
            </Modal>
            </>
        )}
        </div>
    </div>
    );
}

export default App;<|MERGE_RESOLUTION|>--- conflicted
+++ resolved
@@ -422,10 +422,6 @@
         } catch (err) {
             console.error("Error deleting organization:", err);
             setError(err.message || "Failed to delete organization. Please ensure it has no dependent records if the issue persists.");
-<<<<<<< HEAD
-=======
-
->>>>>>> 6225c77c
         }
     };
 
