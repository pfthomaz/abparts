// frontend/src/App.js

import React, { useState, useEffect, useCallback } from 'react';
import './index.css'; // Import Tailwind CSS base styles
import { useAuth } from './AuthContext'; // Import useAuth hook
import LoginForm from './components/LoginForm'; // Import LoginForm component
import Modal from './components/Modal'; // Import Modal component
import OrganizationForm from './components/OrganizationForm'; // Import OrganizationForm component
import UserForm from './components/UserForm'; // Import UserForm component
import PartForm from './components/PartForm'; // Import PartForm component
import InventoryForm from './components/InventoryForm'; // Import InventoryForm component
import SupplierOrderForm from './components/SupplierOrderForm'; // Import SupplierOrderForm component
import SupplierOrderItemForm from './components/SupplierOrderItemForm'; // Import SupplierOrderItemForm component
import CustomerOrderForm from './components/CustomerOrderForm'; // Import CustomerOrderForm component
import CustomerOrderItemForm from './components/CustomerOrderItemForm'; // Import CustomerOrderItemForm component
import PartUsageForm from './components/PartUsageForm'; // New: Import PartUsageForm component
import MachineForm from './components/MachineForm'; // Import MachineForm component
import StockAdjustmentForm from './components/StockAdjustmentForm'; // New: Import StockAdjustmentForm
import StocktakeWorksheetGenerator from './components/StocktakeWorksheetGenerator'; // New: Import StocktakeWorksheetGenerator

function App() {
    const { token, user, logout, loadingUser } = useAuth();
    
    const [organizations, setOrganizations] = useState([]);
    const [users, setUsers] = useState([]);
    const [parts, setParts] = useState([]);
    const [inventoryItems, setInventoryItems] = useState([]);
    const [supplierOrders, setSupplierOrders] = useState([]);
    const [supplierOrderItems, setSupplierOrderItems] = useState([]);
    const [customerOrders, setCustomerOrders] = useState([]);
    const [customerOrderItems, setCustomerOrderItems] = useState([]);
    const [partUsages, setPartUsages] = useState([]);
    const [machines, setMachines] = useState([]); // State for machines
    
    const [loadingData, setLoadingData] = useState(false);
    const [error, setError] = useState(null);

    // Modal control states
    const [showOrganizationModal, setShowOrganizationModal] = useState(false);
    const [editingOrganization, setEditingOrganization] = useState(null);
    const [showUserModal, setShowUserModal] = useState(false);
    const [editingUser, setEditingUser] = useState(null);
    const [showPartModal, setShowPartModal] = useState(false);
    const [editingPart, setEditingPart] = useState(null);
    const [showInventoryModal, setShowInventoryModal] = useState(false);
    const [editingInventory, setEditingInventory] = useState(null);
    const [showSupplierOrderModal, setShowSupplierOrderModal] = useState(false);
    const [editingSupplierOrder, setEditingSupplierOrder] = useState(null);
    const [showSupplierOrderItemModal, setShowSupplierOrderItemModal] = useState(false);
    const [editingSupplierOrderItem, setEditingSupplierOrderItem] = useState(null);
    const [showCustomerOrderModal, setShowCustomerOrderModal] = useState(false);
    const [editingCustomerOrder, setEditingCustomerOrder] = useState(null);
    const [showCustomerOrderItemModal, setShowCustomerOrderItemModal] = useState(false);
    const [editingCustomerOrderItem, setEditingCustomerOrderItem] = useState(null);
    const [showPartUsageModal, setShowPartUsageModal] = useState(false); // New: for Part Usage Form
    const [editingPartUsage, setEditingPartUsage] = useState(null); // New: for Part Usage editing
<<<<<<< HEAD
=======
    const [showMachineModal, setShowMachineModal] = useState(false); // For Machine Form
    const [editingMachine, setEditingMachine] = useState(null); // For Machine editing
    const [showStockAdjustmentModal, setShowStockAdjustmentModal] = useState(false); // New: for Stock Adjustment Form
    const [selectedInventoryItemForAdjustment, setSelectedInventoryItemForAdjustment] = useState(null); // New: for Stock Adjustment
    const [selectedInventoryOrgFilter, setSelectedInventoryOrgFilter] = useState(''); // New: for inventory org filter
    const [showStocktakeSheetGenerator, setShowStocktakeSheetGenerator] = useState(false); // New: for stocktake worksheet
    const [stocktakeWorksheetData, setStocktakeWorksheetData] = useState([]); // New: to hold worksheet data
    const [loadingStocktakeWorksheet, setLoadingStocktakeWorksheet] = useState(false); // New: loading state for worksheet
    const [countedQuantities, setCountedQuantities] = useState({}); // New: for counted quantities { inventory_id: count }
    const [showStocktakeConfirmation, setShowStocktakeConfirmation] = useState(false); // New: for confirmation step
    const [itemsToAdjust, setItemsToAdjust] = useState([]); // New: items with variance for confirmation
>>>>>>> 02f6a343

    const API_BASE_URL = process.env.REACT_APP_API_BASE_URL || 'http://localhost:8000';

    // --- Modal Openers ---
    const openEditPartModal = (partToEdit) => {
        setEditingPart(partToEdit);
        setShowPartModal(true);
    };

    const openEditOrganizationModal = (orgToEdit) => {
        setEditingOrganization(orgToEdit);
        setShowOrganizationModal(true);
    };

<<<<<<< HEAD
    const openEditUserModal = (userToEdit) => {
        // Clear password from initialData, it should not be pre-filled
        const { password_hash, ...userWithoutPassword } = userToEdit; // Assuming password_hash is not sent to frontend or is handled
        setEditingUser(userWithoutPassword);
        setShowUserModal(true);
    };

=======
>>>>>>> 02f6a343
    // Effect to fetch data when token or user changes
    const fetchData = useCallback(async () => {
        if (!token) {
        setOrganizations([]);
        setUsers([]);
        setParts([]);
        setInventoryItems([]);
        setSupplierOrders([]);
        setSupplierOrderItems([]);
        setCustomerOrders([]);
        setCustomerOrderItems([]);
        setPartUsages([]);
        setMachines([]); // Reset machines
        setLoadingData(false);
        return;
        }

        setLoadingData(true);
        setError(null); // Clear previous errors

        try {
        // --- Fetch Organizations ---
        const orgsResponse = await fetch(`${API_BASE_URL}/organizations`);
        if (!orgsResponse.ok) {
            throw new Error(`Failed to fetch organizations: ${orgsResponse.status}`);
        }
        const orgsData = await orgsResponse.json();
        setOrganizations(orgsData);

        // --- Fetch Users ---
        const usersResponse = await fetch(`${API_BASE_URL}/users`, {
            headers: {
            'Authorization': `Bearer ${token}`,
            },
        });
        if (!usersResponse.ok) {
            throw new Error(`Failed to fetch users: ${usersResponse.status}`);
        }
        const usersData = await usersResponse.json();
        setUsers(usersData);

        // --- Fetch Parts ---
        const partsResponse = await fetch(`${API_BASE_URL}/parts`, {
            headers: {
            'Authorization': `Bearer ${token}`,
            },
        });
        if (!partsResponse.ok) {
            throw new Error(`Failed to fetch parts: ${partsResponse.status}`);
        }
        const partsData = await partsResponse.json();
        setParts(partsData);

        // --- Fetch Inventory Items ---
        const inventoryResponse = await fetch(`${API_BASE_URL}/inventory`, {
            headers: {
            'Authorization': `Bearer ${token}`,
            },
        });
        if (!inventoryResponse.ok) {
            throw new Error(`Failed to fetch inventory items: ${inventoryResponse.status}`);
        }
        const inventoryData = await inventoryResponse.json();
        setInventoryItems(inventoryData);

        // --- Fetch Supplier Orders ---
        const supplierOrdersResponse = await fetch(`${API_BASE_URL}/supplier_orders`, {
            headers: {
            'Authorization': `Bearer ${token}`,
            },
        });
        if (!supplierOrdersResponse.ok) {
            throw new Error(`Failed to fetch supplier orders: ${supplierOrdersResponse.status}`);
        }
        const supplierOrdersData = await supplierOrdersResponse.json();
        setSupplierOrders(supplierOrdersData);

        // --- Fetch Supplier Order Items ---
        const supplierOrderItemsResponse = await fetch(`${API_BASE_URL}/supplier_order_items`, {
            headers: {
            'Authorization': `Bearer ${token}`,
            },
        });
        if (!supplierOrderItemsResponse.ok) {
            throw new Error(`Failed to fetch supplier order items: ${supplierOrderItemsResponse.status}`);
        }
        const supplierOrderItemsData = await supplierOrderItemsResponse.json();
        setSupplierOrderItems(supplierOrderItemsData);

        // --- Fetch Customer Orders ---
        const customerOrdersResponse = await fetch(`${API_BASE_URL}/customer_orders`, {
            headers: {
            'Authorization': `Bearer ${token}`,
            },
        });
        if (!customerOrdersResponse.ok) {
            throw new Error(`Failed to fetch customer orders: ${customerOrdersResponse.status}`);
        }
        const customerOrdersData = await customerOrdersResponse.json();
        setCustomerOrders(customerOrdersData);

        // --- Fetch Customer Order Items ---
        const customerOrderItemsResponse = await fetch(`${API_BASE_URL}/customer_order_items`, {
            headers: {
            'Authorization': `Bearer ${token}`,
            },
        });
        if (!customerOrderItemsResponse.ok) {
            throw new Error(`Failed to fetch customer order items: ${customerOrderItemsResponse.status}`);
        }
        const customerOrderItemsData = await customerOrderItemsResponse.json();
        setCustomerOrderItems(customerOrderItemsData);

        // --- Fetch Part Usages ---
        const partUsagesResponse = await fetch(`${API_BASE_URL}/part_usage`, {
            headers: {
            'Authorization': `Bearer ${token}`,
            },
        });
        if (!partUsagesResponse.ok) {
            throw new Error(`Failed to fetch part usages: ${partUsagesResponse.status}`);
        }
        const partUsagesData = await partUsagesResponse.json();
        setPartUsages(partUsagesData);

        // --- Fetch Machines ---
        const machinesResponse = await fetch(`${API_BASE_URL}/machines`, {
            headers: {
                'Authorization': `Bearer ${token}`,
            },
        });
        if (!machinesResponse.ok) {
            throw new Error(`Failed to fetch machines: ${machinesResponse.status}`);
        }
        const machinesData = await machinesResponse.json();
        setMachines(machinesData);


        } catch (err) {
        setError(err.message);
        console.error("Error fetching data:", err);
        } finally {
        setLoadingData(false);
        }
    }, [token, API_BASE_URL]);

    useEffect(() => {
        if (!loadingUser) {
            fetchData();
        }
    }, [token, API_BASE_URL, loadingUser, fetchData]);

    // Handler for creating a new organization
    const handleCreateOrganization = async (orgData) => {
        try {
            const response = await fetch(`${API_BASE_URL}/organizations`, {
                method: 'POST',
                headers: {
                    'Content-Type': 'application/json',
                    'Authorization': `Bearer ${token}`,
                },
                body: JSON.stringify(orgData),
            });

            if (!response.ok) {
                const errorData = await response.json();
                throw new Error(errorData.detail || `HTTP error! status: ${response.status}`);
            }

            await fetchData();
            setShowOrganizationModal(false);
        } catch (err) {
            console.error("Error creating organization:", err);
            throw err;
        }
    };

    // Handler for deleting a part
    const handleDeletePart = async (partId) => {
        if (!window.confirm("Are you sure you want to delete this part? This action cannot be undone.")) {
            return;
        }
        try {
            const response = await fetch(`${API_BASE_URL}/parts/${partId}`, {
                method: 'DELETE',
                headers: {
                    'Authorization': `Bearer ${token}`,
                },
            });

            if (!response.ok && response.status !== 204) { // 204 is also a success for DELETE
                const errorData = await response.json().catch(() => ({ detail: "Failed to delete part and parse error response." }));
                throw new Error(errorData.detail || `HTTP error! status: ${response.status}`);
            }

            await fetchData(); // Refresh data
        } catch (err) {
            console.error("Error deleting part:", err);
            setError(err.message || "Failed to delete part. Please try again."); // Set error for display
        }
    };

    // Handler for creating a new user
    const handleCreateUser = async (userData) => {
        try {
            const response = await fetch(`${API_BASE_URL}/users`, {
                method: 'POST',
                headers: {
                    'Content-Type': 'application/json',
                    'Authorization': `Bearer ${token}`,
                },
                body: JSON.stringify(userData),
            });

            if (!response.ok) {
                const errorData = await response.json();
                throw new Error(errorData.detail || `HTTP error! status: ${response.status}`);
            }

            await fetchData();
            setShowUserModal(false);
        } catch (err) {
            console.error("Error creating user:", err);
            throw err;
        }
    };

    // Handler for creating a new part
    const handleCreatePart = async (partData) => {
        try {
            const response = await fetch(`${API_BASE_URL}/parts`, {
                method: 'POST',
                headers: {
                    'Content-Type': 'application/json',
                    'Authorization': `Bearer ${token}`,
                },
                body: JSON.stringify(partData),
            });

            if (!response.ok) {
                const errorData = await response.json();
                throw new Error(errorData.detail || `HTTP error! status: ${response.status}`);
            }

            await fetchData(); // Refresh data
            setShowPartModal(false); // Close modal
        } catch (err) {
            console.error("Error creating part:", err);
            throw err; // Re-throw to be caught by PartForm
        }
    };

    // Handler for updating an existing part
    const handleUpdatePart = async (partDataFromForm) => {
        if (!editingPart || !editingPart.id) {
            console.error("No part selected for editing or missing ID.");
            throw new Error("No part selected for editing or missing ID.");
        }
        try {
            // The partDataFromForm contains all form fields, including image_urls
            // which PartForm prepares (existing + new uploads).
            const response = await fetch(`${API_BASE_URL}/parts/${editingPart.id}`, {
                method: 'PUT',
                headers: {
                    'Content-Type': 'application/json',
                    'Authorization': `Bearer ${token}`,
                },
                body: JSON.stringify(partDataFromForm), // Send data from the form
            });

            if (!response.ok) {
                const errorData = await response.json();
                throw new Error(errorData.detail || `HTTP error! status: ${response.status}`);
            }

            setShowPartModal(false);
            setEditingPart(null);
            await fetchData(); // Refresh data
        } catch (err) {
            console.error("Error updating part:", err);
            throw err; // Re-throw to be caught by PartForm
        }
    };

    // Handler for updating an existing organization
    const handleUpdateOrganization = async (orgDataFromForm) => {
        if (!editingOrganization || !editingOrganization.id) {
            console.error("No organization selected for editing or missing ID.");
            throw new Error("No organization selected for editing or missing ID.");
        }
        try {
            const response = await fetch(`${API_BASE_URL}/organizations/${editingOrganization.id}`, {
                method: 'PUT',
                headers: {
                    'Content-Type': 'application/json',
                    'Authorization': `Bearer ${token}`,
                },
                body: JSON.stringify(orgDataFromForm),
            });

            if (!response.ok) {
                const errorData = await response.json();
                throw new Error(errorData.detail || `HTTP error! status: ${response.status}`);
            }

            setShowOrganizationModal(false);
            setEditingOrganization(null);
            await fetchData(); // Refresh data
        } catch (err) {
            console.error("Error updating organization:", err);
            throw err; // Re-throw to be caught by OrganizationForm
        }
    };

    // Handler for deleting an organization
    const handleDeleteOrganization = async (orgId) => {
        if (!window.confirm("Are you sure you want to delete this organization? This may also delete associated users, inventory, orders, and other records. This action cannot be undone.")) {
            return;
        }
        try {
            const response = await fetch(`${API_BASE_URL}/organizations/${orgId}`, {
                method: 'DELETE',
                headers: {
                    'Authorization': `Bearer ${token}`,
                },
            });

            if (!response.ok && response.status !== 204) {
                const errorData = await response.json().catch(() => ({ detail: "Failed to delete organization and parse error response." }));
                throw new Error(errorData.detail || `HTTP error! status: ${response.status}`);
            }

            await fetchData(); // Refresh data
        } catch (err) {
            console.error("Error deleting organization:", err);
            setError(err.message || "Failed to delete organization. Please ensure it has no dependent records if the issue persists.");
<<<<<<< HEAD
        }
    };

    // Handler for updating an existing user
    const handleUpdateUser = async (userDataFromForm) => {
        if (!editingUser || !editingUser.id) {
            console.error("No user selected for editing or missing ID.");
            throw new Error("No user selected for editing or missing ID.");
        }

        const payload = { ...userDataFromForm };
        // If password field is empty or null, remove it from payload so backend doesn't try to update it
        if (!payload.password) {
            delete payload.password;
        }

        try {
            const response = await fetch(`${API_BASE_URL}/users/${editingUser.id}`, {
                method: 'PUT',
                headers: {
                    'Content-Type': 'application/json',
                    'Authorization': `Bearer ${token}`,
                },
                body: JSON.stringify(payload),
            });

            if (!response.ok) {
                const errorData = await response.json();
                throw new Error(errorData.detail || `HTTP error! status: ${response.status}`);
            }

            setShowUserModal(false);
            setEditingUser(null);
            await fetchData(); // Refresh data, including the current user details if they edited themselves

            // If the logged-in user updated their own details, refresh the user context from useAuth
            if (editingUser.id === user.user_id) {
                // Re-fetch user details to update AuthContext. This assumes useAuth provides a refresh mechanism
                // or that re-fetching /users/me/ or similar would update it.
                // For now, we rely on fetchData() to get all users, and App.js already shows user.name or user.username
                // A more direct refresh of the 'user' object in AuthContext might be needed if it holds more detailed state.
                // The current setup in AuthContext refetches user on token change, not on manual profile update.
                // This might be an area for future improvement in AuthContext.
                // For now, the displayed name in the header should update if `user.name` was changed.
                console.log("User updated their own profile. Consider AuthContext refresh if more than name/username is displayed from it.");
            }

        } catch (err) {
            console.error("Error updating user:", err);
            throw err; // Re-throw to be caught by UserForm
        }
    };

    // Handler for deleting a user
    const handleDeleteUser = async (userId) => {
        if (userId === user.user_id) {
            setError("You cannot delete your own user account.");
            return;
        }
        if (!window.confirm("Are you sure you want to delete this user? This action cannot be undone.")) {
            return;
        }
        try {
            const response = await fetch(`${API_BASE_URL}/users/${userId}`, {
                method: 'DELETE',
                headers: {
                    'Authorization': `Bearer ${token}`,
                },
            });

            if (!response.ok && response.status !== 204) { // 204 is also a success for DELETE
                const errorData = await response.json().catch(() => ({ detail: "Failed to delete user and parse error response." }));
                throw new Error(errorData.detail || `HTTP error! status: ${response.status}`);
            }

            await fetchData(); // Refresh data
        } catch (err) {
            console.error("Error deleting user:", err);
            setError(err.message || "Failed to delete user. Please try again.");
=======
>>>>>>> 02f6a343
        }
    };

    // Handler for creating a new inventory item
    const handleCreateInventory = async (inventoryData) => {
        try {
            const response = await fetch(`${API_BASE_URL}/inventory`, {
                method: 'POST',
                headers: {
                    'Content-Type': 'application/json',
                    'Authorization': `Bearer ${token}`,
                },
                body: JSON.stringify(inventoryData),
            });

            if (!response.ok) {
                const errorData = await response.json();
                throw new Error(errorData.detail || `HTTP error! status: ${response.status}`);
            }

            await fetchData();
            setShowInventoryModal(false);
        } catch (err) {
            console.error("Error creating inventory item:", err);
            throw err;
        }
    };

    // Handler for creating a new supplier order
    const handleCreateSupplierOrder = async (orderData) => {
        try {
            const response = await fetch(`${API_BASE_URL}/supplier_orders`, {
                method: 'POST',
                headers: {
                    'Content-Type': 'application/json',
                    'Authorization': `Bearer ${token}`,
                },
                body: JSON.stringify(orderData),
            });

            if (!response.ok) {
                const errorData = await response.json();
                throw new Error(errorData.detail || `HTTP error! status: ${response.status}`);
            }

            await fetchData();
            setShowSupplierOrderModal(false);
        } catch (err) {
            console.error("Error creating supplier order:", err);
            throw err;
        }
    };

    // Handler for creating a new supplier order item
    const handleCreateSupplierOrderItem = async (itemData) => {
        try {
            const response = await fetch(`${API_BASE_URL}/supplier_order_items`, {
                method: 'POST',
                headers: {
                    'Content-Type': 'application/json',
                    'Authorization': `Bearer ${token}`,
                },
                body: JSON.stringify(itemData),
            });

            if (!response.ok) {
                const errorData = await response.json();
                throw new Error(errorData.detail || `HTTP error! status: ${response.status}`);
            }

            await fetchData();
            setShowSupplierOrderItemModal(false);
        } catch (err) {
            console.error("Error creating supplier order item:", err);
            throw err;
        }
    };

    // Handler for creating a new customer order
    const handleCreateCustomerOrder = async (orderData) => {
        try {
            const response = await fetch(`${API_BASE_URL}/customer_orders`, {
                method: 'POST',
                headers: {
                    'Content-Type': 'application/json',
                    'Authorization': `Bearer ${token}`,
                },
                body: JSON.stringify(orderData),
            });

            if (!response.ok) {
                const errorData = await response.json();
                throw new Error(errorData.detail || `HTTP error! status: ${response.status}`);
            }

            await fetchData();
            setShowCustomerOrderModal(false);
        } catch (err) {
            console.error("Error creating customer order:", err);
            throw err;
        }
    };

    // Handler for creating a new customer order item
    const handleCreateCustomerOrderItem = async (itemData) => {
        try {
            const response = await fetch(`${API_BASE_URL}/customer_order_items`, {
                method: 'POST',
                headers: {
                    'Content-Type': 'application/json',
                    'Authorization': `Bearer ${token}`,
                },
                body: JSON.stringify(itemData),
            });

            if (!response.ok) {
                const errorData = await response.json();
                throw new Error(errorData.detail || `HTTP error! status: ${response.status}`);
            }

            await fetchData();
            setShowCustomerOrderItemModal(false);
        } catch (err) {
            console.error("Error creating customer order item:", err);
            throw err;
        }
    };

    // New: Handler for creating a new part usage record
    const handleCreatePartUsage = async (usageData) => {
        try {
            const response = await fetch(`${API_BASE_URL}/part_usage`, {
                method: 'POST',
                headers: {
                    'Content-Type': 'application/json',
                    'Authorization': `Bearer ${token}`,
                },
                body: JSON.stringify(usageData),
            });

            if (!response.ok) {
                const errorData = await response.json();
                throw new Error(errorData.detail || `HTTP error! status: ${response.status}`);
            }

            await fetchData();
            setShowPartUsageModal(false);
        } catch (err) {
            console.error("Error creating part usage:", err);
            throw err;
        }
    };

    // Handler for creating a new machine
    const handleCreateMachine = async (machineData) => {
        try {
            const response = await fetch(`${API_BASE_URL}/machines`, {
                method: 'POST',
                headers: {
                    'Content-Type': 'application/json',
                    'Authorization': `Bearer ${token}`,
                },
                body: JSON.stringify(machineData),
            });

            if (!response.ok) {
                const errorData = await response.json();
                throw new Error(errorData.detail || `HTTP error! status: ${response.status}`);
            }

            await fetchData(); // Refresh all data, including machines
            setShowMachineModal(false); // Close the machine modal
        } catch (err) {
            console.error("Error creating machine:", err);
            throw err; // Re-throw to be caught by the form's error handling
        }
    };


    // --- Conditional Rendering based on Authentication State ---
    if (loadingUser) {
    return (
        <div className="flex items-center justify-center min-h-screen bg-gray-100">
        <p className="text-xl text-gray-700">Checking authentication...</p>
        </div>
    );
    }

    if (!token || !user) {
    return <LoginForm />;
    }

    // Helper to find organization name
    const getOrganizationName = (orgId) => {
        const org = organizations.find(o => o.id === orgId);
        return org ? org.name : 'Unknown Organization';
    };

    // Helper to find part name
    const getPartName = (partId) => {
        const part = parts.find(p => p.id === partId);
        return part ? part.name : 'Unknown Part';
    };

    // Helper to find username
    const getUserName = (userId) => {
        const userFound = users.find(u => u.id === userId);
        return userFound ? (userFound.name || userFound.username) : 'Unknown User';
    };

    // Helper to find supplier order by ID
    const getSupplierOrderDetails = (orderId) => {
        const order = supplierOrders.find(o => o.id === orderId);
        if (order) {
            return `Order ${order.id.substring(0, 8)} - ${order.supplier_name} (${new Date(order.order_date).toLocaleDateString()})`;
        }
        return 'Unknown Order';
    };

    // Helper to find customer order by ID
    const getCustomerOrderDetails = (orderId) => {
        const order = customerOrders.find(o => o.id === orderId);
        if (order) {
            const customerOrgName = getOrganizationName(order.customer_organization_id);
            return `Order ${order.id.substring(0, 8)} - for ${customerOrgName} (${new Date(order.order_date).toLocaleDateString()})`;
        }
        return 'Unknown Order';
    };

    // Helper to find customer organization by ID for Part Usage display
    const getCustomerOrganizationDetails = (orgId) => {
        const org = organizations.find(o => o.id === orgId);
        return org ? org.name : 'Unknown Customer Organization';
    };


    // --- Authenticated User View ---
    return (
    <div className="min-h-screen bg-gray-100 py-10">
        <div className="container mx-auto p-4 bg-white shadow-lg rounded-lg">
        <div className="flex justify-between items-center mb-8">
            <h1 className="text-4xl font-bold text-gray-800">ABParts Dashboard</h1>
            <div className="flex items-center space-x-4">
            <span className="text-gray-700">Welcome, <span className="font-semibold">{user.name || user.username}</span> ({user.role})</span>
            <button
                onClick={logout}
                className="bg-red-500 text-white py-2 px-4 rounded-md hover:bg-red-600 focus:outline-none focus:ring-2 focus:ring-red-500 focus:ring-offset-2 transition duration-150 ease-in-out font-semibold"
            >
                Logout
            </button>
            </div>
        </div>

        {loadingData ? (
            <div className="text-center text-gray-600 text-lg my-8">Loading data...</div>
        ) : error ? (
            <div className="bg-red-100 border border-red-400 text-red-700 px-4 py-3 rounded relative my-8" role="alert">
            <strong className="font-bold">Error:</strong>
            <span className="block sm:inline ml-2">{error}</span>
            </div>
        ) : (
            <>
            {/* Organizations Section */}
            <div className="flex justify-between items-center mb-6 mt-10 border-b-2 pb-2">
                <h2 className="text-3xl font-bold text-gray-700">Organizations</h2>
                {user.role === "Oraseas Admin" && (
                    <button
                        onClick={() => {
                            setEditingOrganization(null);
                            setShowOrganizationModal(true);
                        }}
                        className="bg-blue-600 text-white py-2 px-4 rounded-md hover:bg-blue-700 focus:outline-none focus:ring-2 focus:ring-blue-500 focus:ring-offset-2 transition duration-150 ease-in-out font-semibold"
                    >
                        Add Organization
                    </button>
                )}
            </div>
            {organizations.length === 0 ? (
                <p className="text-center text-gray-600 text-lg">No organizations found.</p>
            ) : (
                <div className="grid grid-cols-1 md:grid-cols-2 lg:grid-cols-3 gap-6 mb-12">
                {organizations.map((org) => (
                    <div key={org.id} className="bg-gray-50 p-6 rounded-lg shadow-md border border-gray-200">
                    <h3 className="text-2xl font-semibold text-blue-700 mb-2">{org.name}</h3>
                    <p className="text-gray-600 mb-1"><span className="font-medium">Type:</span> {org.type}</p>
                    {org.address && <p className="text-gray-600 mb-1"><span className="font-medium">Address:</span> {org.address}</p>}
                    {org.contact_info && <p className="text-gray-600 mb-1"><span className="font-medium">Contact:</span> {org.contact_info}</p>}
                    <p className="text-sm text-gray-400 mt-3">ID: {org.id}</p>
                    {user.role === "Oraseas Admin" && (
                        <div className="mt-4 flex space-x-2">
                            <button
                                onClick={() => openEditOrganizationModal(org)}
                                className="bg-yellow-500 text-white py-1 px-3 rounded-md hover:bg-yellow-600 text-sm"
                            >
                                Edit
                            </button>
                            <button
                                onClick={() => handleDeleteOrganization(org.id)}
                                className="bg-red-500 text-white py-1 px-3 rounded-md hover:bg-red-600 text-sm"
                            >
                                Delete
                            </button>
                        </div>
                    )}
                    </div>
                ))}
                </div>
            )}

            {/* Modal for Organization Form */}
            <Modal
                show={showOrganizationModal}
                onClose={() => setShowOrganizationModal(false)}
                title={editingOrganization ? "Edit Organization" : "Add New Organization"}
            >
                <OrganizationForm
                    initialData={editingOrganization || {}}
                    onSubmit={editingOrganization ? handleUpdateOrganization : handleCreateOrganization}
                    onClose={() => {
                        setShowOrganizationModal(false);
                        setEditingOrganization(null); // Clear editing state on close
                    }}
                />
            </Modal>


            {/* Users Section */}
            <div className="flex justify-between items-center mb-6 border-b-2 pb-2">
                <h2 className="text-3xl font-bold text-gray-700">Users</h2>
                {(user.role === "Oraseas Admin" || user.role === "Customer Admin") && (
                    <button
                        onClick={() => {
                            setEditingUser(null);
                            setShowUserModal(true);
                        }}
                        className="bg-blue-600 text-white py-2 px-4 rounded-md hover:bg-blue-700 focus:outline-none focus:ring-2 focus:ring-blue-500 focus:ring-offset-2 transition duration-150 ease-in-out font-semibold"
                    >
                        Add User
                    </button>
                )}
            </div>
            {users.length === 0 ? (
                <p className="text-center text-gray-600 text-lg">No users found or unauthorized to view.</p>
            ) : (
                <div className="grid grid-cols-1 md:grid-cols-2 lg:grid-cols-3 gap-6 mb-12">
                {users.map((userItem) => (
                    <div key={userItem.id} className="bg-gray-50 p-6 rounded-lg shadow-md border border-gray-200">
                    <h3 className="text-2xl font-semibold text-green-700 mb-2">{userItem.name || userItem.username}</h3>
                    <p className="text-gray-600 mb-1"><span className="font-medium">Role:</span> {userItem.role}</p>
                    <p className="text-gray-600 mb-1"><span className="font-medium">Email:</span> {userItem.email}</p>
                    <p className="text-sm text-gray-400 mt-3">Org: {getOrganizationName(userItem.organization_id)} ({userItem.organization_id.substring(0,8)})</p>
                    <p className="text-sm text-gray-400">User ID: {userItem.id.substring(0,8)}</p>
                    {/* Basic Edit/Delete for Oraseas Admin. More complex logic for Customer Admin could be added later. */}
                    {(user.role === "Oraseas Admin" && userItem.id !== user.user_id) && ( // Oraseas Admin can edit/delete anyone except themselves
                        <div className="mt-4 flex space-x-2">
                            <button
                                onClick={() => openEditUserModal(userItem)}
                                className="bg-yellow-500 text-white py-1 px-3 rounded-md hover:bg-yellow-600 text-sm"
                            >
                                Edit
                            </button>
                            <button
                                onClick={() => handleDeleteUser(userItem.id)}
                                className="bg-red-500 text-white py-1 px-3 rounded-md hover:bg-red-600 text-sm"
                            >
                                Delete
                            </button>
                        </div>
                    )}
                     {(user.role === "Customer Admin" && userItem.organization_id === user.organization_id && userItem.id !== user.user_id) && ( // Customer Admin can edit/delete users in their org, except themselves
                        <div className="mt-4 flex space-x-2">
                            <button
                                onClick={() => openEditUserModal(userItem)}
                                className="bg-yellow-500 text-white py-1 px-3 rounded-md hover:bg-yellow-600 text-sm"
                            >
                                Edit
                            </button>
                            <button
                                onClick={() => handleDeleteUser(userItem.id)}
                                className="bg-red-500 text-white py-1 px-3 rounded-md hover:bg-red-600 text-sm"
                            >
                                Delete
                            </button>
                        </div>
                    )}
                    {(userItem.id === user.user_id) && ( // Any user can edit themselves
                         <div className="mt-4 flex space-x-2">
                            <button
                                onClick={() => openEditUserModal(userItem)}
                                className="bg-yellow-500 text-white py-1 px-3 rounded-md hover:bg-yellow-600 text-sm"
                            >
                                Edit Profile
                            </button>
                        </div>
                    )}
                    </div>
                ))}
                </div>
            )}

            {/* Modal for User Form */}
            <Modal
                show={showUserModal}
                onClose={() => setShowUserModal(false)}
                title={editingUser ? (editingUser.id === user.user_id ? "Edit My Profile" : "Edit User") : "Add New User"}
            >
                <UserForm
                    initialData={editingUser || {}} // UserForm will handle not pre-filling password
                    organizations={organizations}
                    currentUserRole={user.role} // Pass current user's role
                    editingSelf={editingUser?.id === user.user_id} // Flag if user is editing themselves
                    onSubmit={editingUser ? handleUpdateUser : handleCreateUser}
                    onClose={() => {
                        setShowUserModal(false);
                        setEditingUser(null); // Clear editing state on close
                    }}
                />
            </Modal>

            {/* Parts Section */}
            <div className="flex justify-between items-center mb-6 border-b-2 pb-2">
                <h2 className="text-3xl font-bold text-gray-700">Parts</h2>
                {user.role === "Oraseas Admin" && (
                    <button
                        onClick={() => {
                            setEditingPart(null);
                            setShowPartModal(true);
                        }}
                        className="bg-blue-600 text-white py-2 px-4 rounded-md hover:bg-blue-700 focus:outline-none focus:ring-2 focus:ring-blue-500 focus:ring-offset-2 transition duration-150 ease-in-out font-semibold"
                    >
                        Add Part
                    </button>
                )}
            </div>
            {parts.length === 0 ? (
                <p className="text-center text-gray-600 text-lg">No parts found or unauthorized to view.</p>
            ) : (
                <div className="grid grid-cols-1 md:grid-cols-2 lg:grid-cols-3 gap-6 mb-12">
                {parts.map((part) => (
                    <div key={part.id} className="bg-gray-50 p-6 rounded-lg shadow-md border border-gray-200">
                    <h3 className="text-2xl font-semibold text-purple-700 mb-2">{part.name}</h3>
                    <p className="text-gray-600 mb-1"><span className="font-medium">Part #:</span> {part.part_number}</p>
                    {part.description && <p className="text-gray-600 mb-1"><span className="font-medium">Description:</span> {part.description}</p>}
                    <p className="text-gray-600 mb-1">
                        <span className="font-medium">Proprietary:</span> {part.is_proprietary ? 'Yes' : 'No'}
                    </p>
                    <p className="text-gray-600 mb-1">
                        <span className="font-medium">Consumable:</span> {part.is_consumable ? 'Yes' : 'No'}
                    </p>
                    {part.image_urls && part.image_urls.length > 0 && (
                        <div className="mt-3">
                            <span className="font-medium text-gray-600">Images:</span>
                            <div className="grid grid-cols-2 gap-2 mt-1">
                                {part.image_urls.map((imageUrl, imgIndex) => (
                                    <img
                                        key={imgIndex}
                                        src={`${API_BASE_URL}${imageUrl}`}
                                        alt={`Part Image ${imgIndex + 1}`}
                                        className="w-full h-24 object-cover rounded-md shadow-sm"
                                        onError={(e) => {
                                            e.target.onerror = null;
                                            e.target.src = "https://placehold.co/100x100?text=Image+Error";
                                        }}
                                    />
                                ))}
                            </div>
                        </div>
                    )}
                    <p className="text-sm text-gray-400 mt-3">ID: {part.id}</p>
                    {user.role === "Oraseas Admin" && (
                        <div className="mt-4 flex space-x-2">
                            <button
                                onClick={() => openEditPartModal(part)}
                                className="bg-yellow-500 text-white py-1 px-3 rounded-md hover:bg-yellow-600 text-sm"
                            >
                                Edit
                            </button>
                            <button
                                onClick={() => handleDeletePart(part.id)}
                                className="bg-red-500 text-white py-1 px-3 rounded-md hover:bg-red-600 text-sm"
                            >
                                Delete
                            </button>
                        </div>
                    )}
                    </div>
                ))}
                </div>
            )}

            {/* Modal for Part Form */}
            <Modal
                show={showPartModal}
                onClose={() => setShowPartModal(false)}
                title={editingPart ? "Edit Part" : "Add New Part"}
            >
                <PartForm
                    initialData={editingPart || {}}
                    onSubmit={editingPart ? handleUpdatePart : handleCreatePart}
                    onClose={() => {
                        setShowPartModal(false);
                        setEditingPart(null); // Clear editing state on close
                    }}
                />
            </Modal>

            {/* Inventory Section */}
            <div className="flex justify-between items-center mb-2 border-b-2 pb-2"> {/* Reduced mb for filter */}
                <h2 className="text-3xl font-bold text-gray-700">Inventory</h2>
                {(user.role === "Oraseas Admin" || user.role === "Oraseas Inventory Manager") && (
                    <button
                        onClick={() => {
                            setEditingInventory(null);
                            setShowInventoryModal(true);
                        }}
                        className="bg-blue-600 text-white py-2 px-4 rounded-md hover:bg-blue-700 focus:outline-none focus:ring-2 focus:ring-blue-500 focus:ring-offset-2 transition duration-150 ease-in-out font-semibold"
                    >
                        Add Inventory Item
                    </button>
                )}
                {(user.role === "Oraseas Admin" || user.role === "Oraseas Inventory Manager") && (
                    <button
                        onClick={() => {
                            setStocktakeWorksheetData([]); // Clear previous data
                            setShowStocktakeSheetGenerator(true);
                        }}
                        className="ml-4 bg-green-600 text-white py-2 px-4 rounded-md hover:bg-green-700 focus:outline-none focus:ring-2 focus:ring-green-500 focus:ring-offset-2 transition duration-150 ease-in-out font-semibold"
                    >
                        Generate Stocktake Worksheet
                    </button>
                )}
            </div>
            {/* Filter for Inventory by Organization */}
            <div className="mb-6">
                <label htmlFor="inventoryOrgFilter" className="block text-sm font-medium text-gray-700">
                    Filter by Organization/Location:
                </label>
                <select
                    id="inventoryOrgFilter"
                    name="inventoryOrgFilter"
                    value={selectedInventoryOrgFilter}
                    onChange={(e) => setSelectedInventoryOrgFilter(e.target.value)}
                    className="mt-1 block w-full md:w-1/3 pl-3 pr-10 py-2 text-base border-gray-300 focus:outline-none focus:ring-indigo-500 focus:border-indigo-500 sm:text-sm rounded-md"
                >
                    <option value="">All Organizations</option>
                    {organizations.map((org) => (
                        <option key={org.id} value={org.id}>
                            {org.name} ({org.type})
                        </option>
                    ))}
                </select>
            </div>

            {inventoryItems.length === 0 ? (
                <p className="text-center text-gray-600 text-lg">No inventory items found or unauthorized to view.</p>
            ) : (
                <div className="grid grid-cols-1 md:grid-cols-2 lg:grid-cols-3 gap-6 mb-12">
                {inventoryItems
                    .filter(item => !selectedInventoryOrgFilter || item.organization_id === selectedInventoryOrgFilter)
                    .map((item) => (
                    <div key={item.id} className="bg-gray-50 p-6 rounded-lg shadow-md border border-gray-200">
                    <h3 className="text-2xl font-semibold text-orange-700 mb-2">
                        {getPartName(item.part_id)}
                    </h3>
                    <p className="text-gray-600 mb-1"><span className="font-medium">Location:</span> {getOrganizationName(item.organization_id)}</p>
                    <p className="text-gray-600 mb-1"><span className="font-medium">Current Stock:</span> {item.current_stock}</p>
                    <p className="text-gray-600 mb-1"><span className="font-medium">Min Stock Rec:</span> {item.minimum_stock_recommendation}</p>
                    {item.reorder_threshold_set_by && <p className="text-gray-600 mb-1"><span className="font-medium">Set By:</span> {item.reorder_threshold_set_by}</p>}
                    <p className="text-sm text-gray-400 mt-3">ID: {item.id}</p>
                    {/* Adjust Stock Button Logic:
                        - Oraseas Admin: Can adjust any stock.
                        - Oraseas Inventory Manager: Can adjust stock for "Oraseas EE" organization.
                    */}
                    { (user.role === "Oraseas Admin" ||
                       (user.role === "Oraseas Inventory Manager" && organizations.find(o => o.id === item.organization_id)?.name === "Oraseas EE")
                      ) && (
                        <button
                            onClick={() => {
                                setSelectedInventoryItemForAdjustment(item);
                                setShowStockAdjustmentModal(true);
                            }}
                            className="mt-3 bg-yellow-500 text-white py-1 px-3 rounded-md hover:bg-yellow-600 text-sm focus:outline-none focus:ring-2 focus:ring-yellow-400 focus:ring-offset-2 transition duration-150 ease-in-out font-semibold"
                        >
                            Adjust Stock
                        </button>
                    )}
                    </div>
                ))}
                </div>
            )}

            {/* Modal for Inventory Form */}
            <Modal
                show={showInventoryModal}
                onClose={() => setShowInventoryModal(false)}
                title={editingInventory ? "Edit Inventory Item" : "Add New Inventory Item"}
            >
                <InventoryForm
                    initialData={editingInventory || {}}
                    organizations={organizations}
                    parts={parts}
                    onSubmit={handleCreateInventory}
                    onClose={() => setShowInventoryModal(false)}
                />
            </Modal>

            {/* Modal for Stock Adjustment Form */}
            {selectedInventoryItemForAdjustment && (
                <Modal
                    show={showStockAdjustmentModal}
                    onClose={() => {
                        setShowStockAdjustmentModal(false);
                        setSelectedInventoryItemForAdjustment(null);
                    }}
                    title={`Adjust Stock for ${selectedInventoryItemForAdjustment.part?.name || getPartName(selectedInventoryItemForAdjustment.part_id)}`}
                >
                    <StockAdjustmentForm
                        inventoryItem={selectedInventoryItemForAdjustment}
                        onSuccess={() => {
                            setShowStockAdjustmentModal(false);
                            setSelectedInventoryItemForAdjustment(null);
                            fetchData(); // Refresh inventory data
                        }}
                        onCancel={() => {
                            setShowStockAdjustmentModal(false);
                            setSelectedInventoryItemForAdjustment(null);
                        }}
                        API_BASE_URL={API_BASE_URL}
                        parts={parts} // Pass parts list
                        organizations={organizations} // Pass organizations list
                    />
                </Modal>
            )}

            {/* Supplier Orders Section */}
            <div className="flex justify-between items-center mb-6 border-b-2 pb-2">
                <h2 className="text-3xl font-bold text-gray-700">Supplier Orders</h2>
                {(user.role === "Oraseas Admin" || user.role === "Oraseas Inventory Manager") && (
                    <button
                        onClick={() => {
                            setEditingSupplierOrder(null);
                            setShowSupplierOrderModal(true);
                        }}
                        className="bg-blue-600 text-white py-2 px-4 rounded-md hover:bg-blue-700 focus:outline-none focus:ring-2 focus:ring-blue-500 focus:ring-offset-2 transition duration-150 ease-in-out font-semibold"
                    >
                        Add Supplier Order
                    </button>
                )}
            </div>
            {supplierOrders.length === 0 ? (
                <p className="text-center text-gray-600 text-lg">No supplier orders found or unauthorized to view.</p>
            ) : (
                <div className="grid grid-cols-1 md:grid-cols-2 lg:grid-cols-3 gap-6 mb-12">
                {supplierOrders.map((order) => (
                    <div key={order.id} className="bg-gray-50 p-6 rounded-lg shadow-md border border-gray-200">
                    <h3 className="text-2xl font-semibold text-red-700 mb-2">Order from {order.supplier_name}</h3>
                    <p className="text-gray-600 mb-1"><span className="font-medium">Order Date:</span> {new Date(order.order_date).toLocaleDateString()}</p>
                    <p className="text-gray-600 mb-1"><span className="font-medium">Status:</span> {order.status}</p>
                    {order.expected_delivery_date && <p className="text-gray-600 mb-1"><span className="font-medium">Expected Delivery:</span> {new Date(order.expected_delivery_date).toLocaleDateString()}</p>}
                    {order.actual_delivery_date && <p className="text-gray-600 mb-1"><span className="font-medium">Actual Delivery:</span> {new Date(order.actual_delivery_date).toLocaleDateString()}</p>}
                    <p className="text-sm text-gray-400 mt-3">ID: {order.id}</p>
                    </div>
                ))}
                </div>
            )}

            {/* Modal for Supplier Order Form */}
            <Modal
                show={showSupplierOrderModal}
                onClose={() => setShowSupplierOrderModal(false)}
                title={editingSupplierOrder ? "Edit Supplier Order" : "Add New Supplier Order"}
            >
                <SupplierOrderForm
                    initialData={editingSupplierOrder || {}}
                    organizations={organizations}
                    onSubmit={handleCreateSupplierOrder}
                    onClose={() => setShowSupplierOrderModal(false)}
                />
            </Modal>

            {/* Supplier Order Items Section */}
            <div className="flex justify-between items-center mb-6 border-b-2 pb-2">
                <h2 className="text-3xl font-bold text-gray-700">Supplier Order Items</h2>
                {(user.role === "Oraseas Admin" || user.role === "Oraseas Inventory Manager") && (
                    <button
                        onClick={() => {
                            setEditingSupplierOrderItem(null);
                            setShowSupplierOrderItemModal(true);
                        }}
                        className="bg-blue-600 text-white py-2 px-4 rounded-md hover:bg-blue-700 focus:outline-none focus:ring-2 focus:ring-blue-500 focus:ring-offset-2 transition duration-150 ease-in-out font-semibold"
                    >
                        Add Item to Order
                    </button>
                )}
            </div>
            {supplierOrderItems.length === 0 ? (
                <p className="text-center text-gray-600 text-lg">No supplier order items found or unauthorized to view.</p>
            ) : (
                <div className="grid grid-cols-1 md:grid-cols-2 lg:grid-cols-3 gap-6 mb-12">
                {supplierOrderItems.map((item) => (
                    <div key={item.id} className="bg-gray-50 p-6 rounded-lg shadow-md border border-gray-200">
                    <h3 className="text-2xl font-semibold text-pink-700 mb-2">{getPartName(item.part_id)}</h3>
                    <p className="text-gray-600 mb-1"><span className="font-medium">Quantity:</span> {item.quantity}</p>
                    {item.unit_price && <p className="text-gray-600 mb-1"><span className="font-medium">Unit Price:</span> ${item.unit_price}</p>}
                    <p className="text-gray-600 mb-1"><span className="font-medium">Order:</span> {getSupplierOrderDetails(item.supplier_order_id)}</p>
                    <p className="text-sm text-gray-400 mt-3">ID: {item.id}</p>
                    </div>
                ))}
                </div>
            )}

            {/* Modal for Supplier Order Item Form */}
            <Modal
                show={showSupplierOrderItemModal}
                onClose={() => setShowSupplierOrderItemModal(false)}
                title={editingSupplierOrderItem ? "Edit Supplier Order Item" : "Add New Supplier Order Item"}
            >
                <SupplierOrderItemForm
                    initialData={editingSupplierOrderItem || {}}
                    supplierOrders={supplierOrders}
                    parts={parts}
                    onSubmit={handleCreateSupplierOrderItem}
                    onClose={() => setShowSupplierOrderItemModal(false)}
                />
            </Modal>


            {/* Customer Orders Section */}
            <div className="flex justify-between items-center mb-6 border-b-2 pb-2">
                <h2 className="text-3xl font-bold text-gray-700">Customer Orders</h2>
                {(user.role === "Oraseas Admin" || user.role === "Oraseas Inventory Manager" || user.role === "Customer Admin" || user.role === "Customer User") && (
                    <button
                        onClick={() => {
                            setEditingCustomerOrder(null);
                            setShowCustomerOrderModal(true);
                        }}
                        className="bg-blue-600 text-white py-2 px-4 rounded-md hover:bg-blue-700 focus:outline-none focus:ring-2 focus:ring-blue-500 focus:ring-offset-2 transition duration-150 ease-in-out font-semibold"
                    >
                        Add Customer Order
                    </button>
                )}
            </div>
            {customerOrders.length === 0 ? (
                <p className="text-center text-gray-600 text-lg">No customer orders found or unauthorized to view.</p>
            ) : (
                <div className="grid grid-cols-1 md:grid-cols-2 lg:grid-cols-3 gap-6 mb-12">
                {customerOrders.map((order) => (
                    <div key={order.id} className="bg-gray-50 p-6 rounded-lg shadow-md border border-gray-200">
                    <h3 className="text-2xl font-semibold text-indigo-700 mb-2">Order for {getOrganizationName(order.customer_organization_id)}</h3>
                    <p className="text-gray-600 mb-1"><span className="font-medium">Order Date:</span> {new Date(order.order_date).toLocaleDateString()}</p>
                    <p className="text-gray-600 mb-1"><span className="font-medium">Status:</span> {order.status}</p>
                    {order.expected_delivery_date && <p className="text-gray-600 mb-1"><span className="font-medium">Expected Delivery:</span> {new Date(order.expected_delivery_date).toLocaleDateString()}</p>}
                    {order.actual_delivery_date && <p className="text-gray-600 mb-1"><span className="font-medium">Actual Delivery:</span> {new Date(order.actual_delivery_date).toLocaleDateString()}</p>}
                    {order.ordered_by_user_id && <p className="text-gray-600 mb-1"><span className="font-medium">Ordered By:</span> {getUserName(order.ordered_by_user_id)}</p>}
                    <p className="text-sm text-gray-400 mt-3">ID: {order.id}</p>
                    </div>
                ))}
                </div>
            )}

            {/* Modal for Customer Order Form */}
            <Modal
                show={showCustomerOrderModal}
                onClose={() => setShowCustomerOrderModal(false)}
                title={editingCustomerOrder ? "Edit Customer Order" : "Add New Customer Order"}
            >
                <CustomerOrderForm
                    initialData={editingCustomerOrder || {}}
                    organizations={organizations}
                    users={users}
                    onSubmit={handleCreateCustomerOrder}
                    onClose={() => setShowCustomerOrderModal(false)}
                />
            </Modal>

            {/* Customer Order Items Section */}
            <div className="flex justify-between items-center mb-6 border-b-2 pb-2">
                <h2 className="text-3xl font-bold text-gray-700">Customer Order Items</h2>
                {(user.role === "Oraseas Admin" || user.role === "Oraseas Inventory Manager" || user.role === "Customer Admin" || user.role === "Customer User") && (
                    <button
                        onClick={() => {
                            setEditingCustomerOrderItem(null);
                            setShowCustomerOrderItemModal(true);
                        }}
                        className="bg-blue-600 text-white py-2 px-4 rounded-md hover:bg-blue-700 focus:outline-none focus:ring-2 focus:ring-blue-500 focus:ring-offset-2 transition duration-150 ease-in-out font-semibold"
                    >
                        Add Item to Customer Order
                    </button>
                )}
            </div>
            {customerOrderItems.length === 0 ? (
                <p className="text-center text-gray-600 text-lg">No customer order items found or unauthorized to view.</p>
            ) : (
                <div className="grid grid-cols-1 md:grid-cols-2 lg:grid-cols-3 gap-6 mb-12">
                {customerOrderItems.map((item) => (
                    <div key={item.id} className="bg-gray-50 p-6 rounded-lg shadow-md border border-gray-200">
                    <h3 className="text-2xl font-semibold text-teal-700 mb-2">{getPartName(item.part_id)}</h3>
                    <p className="text-gray-600 mb-1"><span className="font-medium">Quantity:</span> {item.quantity}</p>
                    {item.unit_price && <p className="text-gray-600 mb-1"><span className="font-medium">Unit Price:</span> ${item.unit_price}</p>}
                    <p className="text-gray-600 mb-1"><span className="font-medium">Order:</span> {getCustomerOrderDetails(item.customer_order_id)}</p>
                    <p className="text-sm text-gray-400 mt-3">ID: {item.id}</p>
                    </div>
                ))}
                </div>
            )}

            {/* Modal for Customer Order Item Form */}
            <Modal
                show={showCustomerOrderItemModal}
                onClose={() => setShowCustomerOrderItemModal(false)}
                title={editingCustomerOrderItem ? "Edit Customer Order Item" : "Add New Customer Order Item"}
            >
                <CustomerOrderItemForm
                    initialData={editingCustomerOrderItem || {}}
                    customerOrders={customerOrders}
                    parts={parts}
                    onSubmit={handleCreateCustomerOrderItem}
                    onClose={() => setShowCustomerOrderItemModal(false)}
                />
            </Modal>

            {/* Part Usage Section */}
            <div className="flex justify-between items-center mb-6 border-b-2 pb-2">
                <h2 className="text-3xl font-bold text-gray-700">Part Usage</h2>
                {(user.role === "Oraseas Admin" || user.role === "Customer Admin" || user.role === "Customer User") && (
                    <button
                        onClick={() => {
                            setEditingPartUsage(null);
                            setShowPartUsageModal(true);
                        }}
                        className="bg-blue-600 text-white py-2 px-4 rounded-md hover:bg-blue-700 focus:outline-none focus:ring-2 focus:ring-blue-500 focus:ring-offset-2 transition duration-150 ease-in-out font-semibold"
                    >
                        Record Part Usage
                    </button>
                )}
            </div>
            {partUsages.length === 0 ? (
                <p className="text-center text-gray-600 text-lg">No part usage records found or unauthorized to view.</p>
            ) : (
                <div className="grid grid-cols-1 md:grid-cols-2 lg:grid-cols-3 gap-6 mb-12">
                {partUsages.map((usage) => (
                    <div key={usage.id} className="bg-gray-50 p-6 rounded-lg shadow-md border border-gray-200">
                    <h3 className="text-2xl font-semibold text-fuchsia-700 mb-2">{getPartName(usage.part_id)} used by {getCustomerOrganizationDetails(usage.customer_organization_id)}</h3>
                    <p className="text-gray-600 mb-1"><span className="font-medium">Quantity Used:</span> {usage.quantity_used}</p>
                    <p className="text-gray-600 mb-1"><span className="font-medium">Usage Date:</span> {new Date(usage.usage_date).toLocaleDateString()}</p>
                    {usage.machine_id && <p className="text-gray-600 mb-1"><span className="font-medium">Machine ID:</span> {usage.machine_id}</p>}
                    {usage.recorded_by_user_id && <p className="text-gray-600 mb-1"><span className="font-medium">Recorded By:</span> {getUserName(usage.recorded_by_user_id)}</p>}
                    <p className="text-sm text-gray-400 mt-3">ID: {usage.id}</p>
                    </div>
                ))}
                </div>
            )}

            {/* Modal for Part Usage Form */}
            <Modal
                show={showPartUsageModal}
                onClose={() => setShowPartUsageModal(false)}
                title={editingPartUsage ? "Edit Part Usage" : "Record New Part Usage"}
            >
                <PartUsageForm
                    initialData={editingPartUsage || {}}
                    organizations={organizations} // Pass organizations for dropdowns
                    parts={parts} // Pass parts for dropdown
                    users={users} // Pass users for dropdown
                    onSubmit={handleCreatePartUsage}
                    onClose={() => setShowPartUsageModal(false)}
                />
            </Modal>

            {/* Modal for Stocktake Worksheet Generator */}
            <Modal
                show={showStocktakeSheetGenerator}
                onClose={() => setShowStocktakeSheetGenerator(false)}
                title="Generate Stocktake Worksheet"
                isLarge={stocktakeWorksheetData && stocktakeWorksheetData.length > 0} // Make modal larger if data is shown
            >
                <div className="p-4">
                    <StocktakeWorksheetGenerator
                        organizations={organizations}
                        API_BASE_URL={API_BASE_URL}
                        onWorksheetGenerated={(data) => {
                            setStocktakeWorksheetData(data);
                            setCountedQuantities({}); // Reset counted quantities when new worksheet is generated
                            setShowStocktakeConfirmation(false); // Hide confirmation if new worksheet generated
                            setItemsToAdjust([]);
                        }}
                        onLoadingChange={setLoadingStocktakeWorksheet}
                    />

                    {loadingStocktakeWorksheet && <p className="mt-4 text-center">Loading worksheet...</p>}

                    {/* View for entering counted quantities */}
                    {!loadingStocktakeWorksheet && !showStocktakeConfirmation && stocktakeWorksheetData && stocktakeWorksheetData.length > 0 && (
                        <div className="mt-6">
                            <div className="flex justify-between items-center mb-3">
                                <h4 className="text-xl font-semibold">Enter Counted Quantities</h4>
                                <button
                                    onClick={() => {
                                        const orgName = "Stocktake";
                                        const date = new Date().toISOString().split('T')[0];
                                        let csvContent = "data:text/csv;charset=utf-8,";
                                        csvContent += "Part Number,Part Name,System Quantity,Counted Quantity,Variance\r\n"; // Headers

                                        stocktakeWorksheetData.forEach(item => {
                                            const countedQty = countedQuantities[item.inventory_id] || '';
                                            const variance = (countedQty === '' || isNaN(parseInt(countedQty))) ? '' : item.system_quantity - parseInt(countedQty);
                                            csvContent += `${item.part_number},"${item.part_name.replace(/"/g, '""')}",${item.system_quantity},${countedQty},${variance}\r\n`;
                                        });

                                        const encodedUri = encodeURI(csvContent);
                                        const link = document.createElement("a");
                                        link.setAttribute("href", encodedUri);
                                        link.setAttribute("download", `stocktake_worksheet_${orgName}_${date}.csv`);
                                        document.body.appendChild(link);
                                        link.click();
                                        document.body.removeChild(link);
                                    }}
                                    className="bg-emerald-600 hover:bg-emerald-700 text-white font-semibold py-2 px-4 rounded-md text-sm focus:outline-none focus:ring-2 focus:ring-emerald-500 focus:ring-offset-2 transition duration-150 ease-in-out"
                                >
                                    Export to CSV
                                </button>
                            </div>
                            <div className="overflow-x-auto">
                                <table className="min-w-full divide-y divide-gray-200 border border-gray-300">
                                    <thead className="bg-gray-100">
                                        <tr>
                                            <th className="px-4 py-2 text-left text-xs font-medium text-gray-600 uppercase tracking-wider">Part #</th>
                                            <th className="px-4 py-2 text-left text-xs font-medium text-gray-600 uppercase tracking-wider">Part Name</th>
                                            <th className="px-4 py-2 text-right text-xs font-medium text-gray-600 uppercase tracking-wider">System Qty</th>
                                            <th className="px-4 py-2 text-center text-xs font-medium text-gray-600 uppercase tracking-wider border-l-2 border-gray-300 bg-gray-200">Counted Qty</th>
                                            <th className="px-4 py-2 text-right text-xs font-medium text-gray-600 uppercase tracking-wider border-l border-gray-300">Variance</th>
                                        </tr>
                                    </thead>
                                    <tbody className="bg-white divide-y divide-gray-200">
                                        {stocktakeWorksheetData.map((item) => {
                                            const countedQty = countedQuantities[item.inventory_id] || '';
                                            const variance = (countedQty === '' || isNaN(parseInt(countedQty))) ? '' : item.system_quantity - parseInt(countedQty);
                                            return (
                                                <tr key={item.inventory_id}>
                                                    <td className="px-4 py-2 whitespace-nowrap text-sm text-gray-700">{item.part_number}</td>
                                                    <td className="px-4 py-2 whitespace-nowrap text-sm text-gray-700">{item.part_name}</td>
                                                    <td className="px-4 py-2 whitespace-nowrap text-sm text-gray-700 text-right">{item.system_quantity}</td>
                                                    <td className="px-4 py-2 whitespace-nowrap border-l-2 border-gray-300 bg-gray-50">
                                                        <input
                                                            type="number"
                                                            value={countedQty}
                                                            onChange={(e) => {
                                                                const val = e.target.value;
                                                                setCountedQuantities(prev => ({
                                                                    ...prev,
                                                                    [item.inventory_id]: val === '' ? '' : parseInt(val, 10)
                                                                }));
                                                            }}
                                                            className="w-20 text-sm p-1 border border-gray-300 rounded-md text-right focus:ring-indigo-500 focus:border-indigo-500"
                                                            placeholder="Enter count"
                                                        />
                                                    </td>
                                                    <td className={`px-4 py-2 whitespace-nowrap text-sm text-right ${variance !== 0 && variance !== '' ? 'font-bold' : ''} ${variance > 0 ? 'text-red-600' : variance < 0 ? 'text-green-600' : 'text-gray-700'}`}>
                                                        {variance}
                                                    </td>
                                                </tr>
                                            );
                                        })}
                                    </tbody>
                                </table>
                            </div>
                            <div className="mt-6 text-right">
                                <button
                                    onClick={() => {
                                        const adjustmentsToMake = stocktakeWorksheetData.map(item => {
                                            const countedQty = countedQuantities[item.inventory_id];
                                            // Ensure countedQty is a number for calculation, default to system_quantity if not entered (no change)
                                            const finalCountedQty = (countedQty === undefined || countedQty === '' || isNaN(parseInt(countedQty)))
                                                                    ? item.system_quantity
                                                                    : parseInt(countedQty, 10);
                                            const variance = item.system_quantity - finalCountedQty;
                                            const adjustmentQty = finalCountedQty - item.system_quantity; // Positive if counted > system
                                            return {
                                                ...item, // includes inventory_id, part_number, part_name, system_quantity
                                                counted_quantity: finalCountedQty,
                                                variance: variance,
                                                adjustment_quantity: adjustmentQty
                                            };
                                        }).filter(item => item.adjustment_quantity !== 0); // Only items that need adjustment

                                        if (adjustmentsToMake.length === 0) {
                                            alert("No adjustments needed. All counted quantities match system quantities or were not entered.");
                                            return;
                                        }
                                        setItemsToAdjust(adjustmentsToMake);
                                        setShowStocktakeConfirmation(true);
                                    }}
                                    disabled={stocktakeWorksheetData.length === 0} // Enable if worksheet is loaded, detailed check inside onClick
                                    className="bg-purple-600 hover:bg-purple-700 text-white font-semibold py-2 px-4 rounded-md focus:outline-none focus:ring-2 focus:ring-purple-500 focus:ring-offset-2 transition duration-150 ease-in-out disabled:opacity-50"
                                >
                                    Review & Process Adjustments
                                </button>
                            </div>
                        </div>
                    )}

                    {/* View for Stocktake Confirmation */}
                    {!loadingStocktakeWorksheet && showStocktakeConfirmation && itemsToAdjust.length > 0 && (
                        <div className="mt-6">
                            <h4 className="text-xl font-semibold mb-3">Confirm Stock Adjustments</h4>
                            <p className="text-sm text-gray-700 mb-4">The following adjustments will be made based on the counted quantities:</p>
                            <div className="overflow-x-auto">
                                <table className="min-w-full divide-y divide-gray-200 border border-gray-300">
                                    <thead className="bg-gray-100">
                                        <tr>
                                            <th className="px-4 py-2 text-left text-xs font-medium text-gray-600 uppercase tracking-wider">Part #</th>
                                            <th className="px-4 py-2 text-left text-xs font-medium text-gray-600 uppercase tracking-wider">Part Name</th>
                                            <th className="px-4 py-2 text-right text-xs font-medium text-gray-600 uppercase tracking-wider">System Qty</th>
                                            <th className="px-4 py-2 text-right text-xs font-medium text-gray-600 uppercase tracking-wider">Counted Qty</th>
                                            <th className="px-4 py-2 text-right text-xs font-medium text-gray-600 uppercase tracking-wider">Variance</th>
                                            <th className="px-4 py-2 text-right text-xs font-medium text-gray-600 uppercase tracking-wider">Adjustment Qty</th>
                                        </tr>
                                    </thead>
                                    <tbody className="bg-white divide-y divide-gray-200">
                                        {itemsToAdjust.map((item) => (
                                            <tr key={item.inventory_id}>
                                                <td className="px-4 py-2 whitespace-nowrap text-sm text-gray-700">{item.part_number}</td>
                                                <td className="px-4 py-2 whitespace-nowrap text-sm text-gray-700">{item.part_name}</td>
                                                <td className="px-4 py-2 whitespace-nowrap text-sm text-gray-700 text-right">{item.system_quantity}</td>
                                                <td className="px-4 py-2 whitespace-nowrap text-sm text-gray-700 text-right">{item.counted_quantity}</td>
                                                <td className={`px-4 py-2 whitespace-nowrap text-sm text-right font-bold ${item.variance > 0 ? 'text-red-600' : 'text-green-600'}`}>
                                                    {item.variance}
                                                </td>
                                                <td className={`px-4 py-2 whitespace-nowrap text-sm text-right font-bold ${item.adjustment_quantity > 0 ? 'text-green-600' : 'text-red-600'}`}>
                                                    {item.adjustment_quantity > 0 ? `+${item.adjustment_quantity}` : item.adjustment_quantity}
                                                </td>
                                            </tr>
                                        ))}
                                    </tbody>
                                </table>
                            </div>
                            <div className="mt-6 flex justify-end space-x-3">
                                <button
                                    onClick={() => setShowStocktakeConfirmation(false)}
                                    className="bg-gray-300 hover:bg-gray-400 text-gray-800 font-semibold py-2 px-4 rounded-md focus:outline-none focus:ring-2 focus:ring-gray-400 focus:ring-offset-2 transition duration-150 ease-in-out"
                                >
                                    Back to Edit Counts
                                </button>
                                <button
                                    onClick={async () => {
                                        console.log("Confirm & Submit All Adjustments clicked. Items:", itemsToAdjust);
                                        setLoadingData(true); // Use a general loading indicator or a new specific one
                                        let allSuccessful = true;
                                        const results = [];

                                        for (const item of itemsToAdjust) {
                                            if (item.adjustment_quantity === 0) continue; // Should have been filtered, but double check

                                            const adjustmentPayload = {
                                                quantity_adjusted: item.adjustment_quantity,
                                                reason_code: "Stocktake Discrepancy", // Direct string or use imported enum/const
                                                notes: `Stocktake adjustment on ${new Date().toLocaleDateString()}. System: ${item.system_quantity}, Counted: ${item.counted_quantity}.`
                                            };

                                            try {
                                                const response = await fetch(`${API_BASE_URL}/stock_adjustments/inventory/${item.inventory_id}`, {
                                                    method: 'POST',
                                                    headers: {
                                                        'Content-Type': 'application/json',
                                                        'Authorization': `Bearer ${token}`,
                                                    },
                                                    body: JSON.stringify(adjustmentPayload),
                                                });

                                                const responseData = await response.json();
                                                if (!response.ok) {
                                                    allSuccessful = false;
                                                    results.push({ part_number: item.part_number, success: false, error: responseData.detail || `HTTP ${response.status}` });
                                                    console.error(`Failed to adjust stock for ${item.part_number}:`, responseData.detail);
                                                } else {
                                                    results.push({ part_number: item.part_number, success: true });
                                                }
                                            } catch (err) {
                                                allSuccessful = false;
                                                results.push({ part_number: item.part_number, success: false, error: err.message });
                                                console.error(`Error adjusting stock for ${item.part_number}:`, err.message);
                                            }
                                        }
                                        setLoadingData(false);

                                        if (allSuccessful) {
                                            alert("All stocktake adjustments submitted successfully!");
                                            fetchData(); // Refresh all data
                                            setShowStocktakeSheetGenerator(false); // Close the main modal
                                            // Reset states
                                            setStocktakeWorksheetData([]);
                                            setCountedQuantities({});
                                            setShowStocktakeConfirmation(false);
                                            setItemsToAdjust([]);
                                        } else {
                                            // Construct a summary message of successes and failures
                                            let summaryMessage = "Stocktake adjustment processing completed with some issues:\n";
                                            results.forEach(r => {
                                                summaryMessage += `${r.part_number}: ${r.success ? 'Success' : `Failed (${r.error})`}\n`;
                                            });
                                            alert(summaryMessage);
                                            fetchData(); // Still refresh data to see partial successes
                                            // Optionally keep the modal open or navigate user to fix issues
                                            // For simplicity, we'll close for now, but might keep confirmation open
                                            // setShowStocktakeConfirmation(false); // Or keep it open to show errors?
                                        }
                                    }}
                                    className="bg-green-600 hover:bg-green-700 text-white font-semibold py-2 px-4 rounded-md focus:outline-none focus:ring-2 focus:ring-green-500 focus:ring-offset-2 transition duration-150 ease-in-out"
                                >
                                    Confirm & Submit All Adjustments
                                </button>
                            </div>
                        </div>
                    )}

                    {/* Fallback message if no items to adjust after processing */}
                    {!loadingStocktakeWorksheet && showStocktakeConfirmation && itemsToAdjust.length === 0 && (
                         <div className="mt-6">
                            <p className="text-center text-gray-600">No items require adjustment based on the counts provided.</p>
                            <button
                                onClick={() => setShowStocktakeConfirmation(false)}
                                className="mt-4 mx-auto block bg-gray-300 hover:bg-gray-400 text-gray-800 font-semibold py-2 px-4 rounded-md focus:outline-none focus:ring-2 focus:ring-gray-400 focus:ring-offset-2 transition duration-150 ease-in-out"
                            >
                                Back to Edit Counts
                            </button>
                        </div>
                    )}

                    {!loadingStocktakeWorksheet && !showStocktakeConfirmation && stocktakeWorksheetData && stocktakeWorksheetData.length === 0 && (
                        <p className="mt-4 text-center text-gray-600">No inventory items found for the selected organization, or worksheet not yet generated.</p>
                    )}
                </div>
            </Modal>


            {/* Machines Section */}
            <div className="flex justify-between items-center mb-6 border-b-2 pb-2">
                <h2 className="text-3xl font-bold text-gray-700">Machines</h2>
                {(user.role === "Oraseas Admin" || user.role === "Customer Admin") && ( // Oraseas Admin or Customer Admin can add machines
                    <button
                        onClick={() => {
                            setEditingMachine(null);
                            setShowMachineModal(true);
                        }}
                        className="bg-blue-600 text-white py-2 px-4 rounded-md hover:bg-blue-700 focus:outline-none focus:ring-2 focus:ring-blue-500 focus:ring-offset-2 transition duration-150 ease-in-out font-semibold"
                    >
                        Add Machine
                    </button>
                )}
            </div>
            {machines.length === 0 ? (
                <p className="text-center text-gray-600 text-lg">No machines found or unauthorized to view.</p>
            ) : (
                <div className="grid grid-cols-1 md:grid-cols-2 lg:grid-cols-3 gap-6 mb-12">
                {machines.map((machine) => (
                    <div key={machine.id} className="bg-gray-50 p-6 rounded-lg shadow-md border border-gray-200">
                    <h3 className="text-2xl font-semibold text-cyan-700 mb-2">{machine.name}</h3>
                    <p className="text-gray-600 mb-1"><span className="font-medium">Model:</span> {machine.model_type}</p>
                    <p className="text-gray-600 mb-1"><span className="font-medium">Serial #:</span> {machine.serial_number}</p>
                    <p className="text-gray-600 mb-1"><span className="font-medium">Organization:</span> {getOrganizationName(machine.organization_id)}</p>
                    <p className="text-sm text-gray-400 mt-3">ID: {machine.id}</p>
                    </div>
                ))}
                </div>
            )}

            {/* Modal for Machine Form */}
            <Modal
                show={showMachineModal}
                onClose={() => setShowMachineModal(false)}
                title={editingMachine ? "Edit Machine" : "Add New Machine"}
            >
                <MachineForm
                    initialData={editingMachine || {}}
                    organizations={organizations}
                    onSubmit={handleCreateMachine}
                    onClose={() => setShowMachineModal(false)}
                />
            </Modal>
            </>
        )}
        </div>
    </div>
    );
}

export default App;<|MERGE_RESOLUTION|>--- conflicted
+++ resolved
@@ -54,8 +54,6 @@
     const [editingCustomerOrderItem, setEditingCustomerOrderItem] = useState(null);
     const [showPartUsageModal, setShowPartUsageModal] = useState(false); // New: for Part Usage Form
     const [editingPartUsage, setEditingPartUsage] = useState(null); // New: for Part Usage editing
-<<<<<<< HEAD
-=======
     const [showMachineModal, setShowMachineModal] = useState(false); // For Machine Form
     const [editingMachine, setEditingMachine] = useState(null); // For Machine editing
     const [showStockAdjustmentModal, setShowStockAdjustmentModal] = useState(false); // New: for Stock Adjustment Form
@@ -67,7 +65,7 @@
     const [countedQuantities, setCountedQuantities] = useState({}); // New: for counted quantities { inventory_id: count }
     const [showStocktakeConfirmation, setShowStocktakeConfirmation] = useState(false); // New: for confirmation step
     const [itemsToAdjust, setItemsToAdjust] = useState([]); // New: items with variance for confirmation
->>>>>>> 02f6a343
+
 
     const API_BASE_URL = process.env.REACT_APP_API_BASE_URL || 'http://localhost:8000';
 
@@ -82,7 +80,6 @@
         setShowOrganizationModal(true);
     };
 
-<<<<<<< HEAD
     const openEditUserModal = (userToEdit) => {
         // Clear password from initialData, it should not be pre-filled
         const { password_hash, ...userWithoutPassword } = userToEdit; // Assuming password_hash is not sent to frontend or is handled
@@ -90,8 +87,6 @@
         setShowUserModal(true);
     };
 
-=======
->>>>>>> 02f6a343
     // Effect to fetch data when token or user changes
     const fetchData = useCallback(async () => {
         if (!token) {
@@ -428,7 +423,7 @@
         } catch (err) {
             console.error("Error deleting organization:", err);
             setError(err.message || "Failed to delete organization. Please ensure it has no dependent records if the issue persists.");
-<<<<<<< HEAD
+
         }
     };
 
@@ -508,8 +503,6 @@
         } catch (err) {
             console.error("Error deleting user:", err);
             setError(err.message || "Failed to delete user. Please try again.");
-=======
->>>>>>> 02f6a343
         }
     };
 
